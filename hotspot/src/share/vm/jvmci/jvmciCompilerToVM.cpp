/*
 * Copyright (c) 2011, 2017, Oracle and/or its affiliates. All rights reserved.
 * DO NOT ALTER OR REMOVE COPYRIGHT NOTICES OR THIS FILE HEADER.
 *
 * This code is free software; you can redistribute it and/or modify it
 * under the terms of the GNU General Public License version 2 only, as
 * published by the Free Software Foundation.
 *
 * This code is distributed in the hope that it will be useful, but WITHOUT
 * ANY WARRANTY; without even the implied warranty of MERCHANTABILITY or
 * FITNESS FOR A PARTICULAR PURPOSE.  See the GNU General Public License
 * version 2 for more details (a copy is included in the LICENSE file that
 * accompanied this code).
 *
 * You should have received a copy of the GNU General Public License version
 * 2 along with this work; if not, write to the Free Software Foundation,
 * Inc., 51 Franklin St, Fifth Floor, Boston, MA 02110-1301 USA.
 *
 * Please contact Oracle, 500 Oracle Parkway, Redwood Shores, CA 94065 USA
 * or visit www.oracle.com if you need additional information or have any
 * questions.
 */

#include "precompiled.hpp"
#include "classfile/javaClasses.inline.hpp"
#include "code/codeCache.hpp"
#include "code/scopeDesc.hpp"
#include "interpreter/linkResolver.hpp"
#include "memory/oopFactory.hpp"
#include "memory/resourceArea.hpp"
#include "oops/generateOopMap.hpp"
#include "oops/fieldStreams.hpp"
#include "oops/oop.inline.hpp"
#include "oops/objArrayOop.inline.hpp"
#include "runtime/fieldDescriptor.hpp"
#include "runtime/javaCalls.hpp"
#include "jvmci/jvmciRuntime.hpp"
#include "compiler/abstractCompiler.hpp"
#include "compiler/compileBroker.hpp"
#include "compiler/compilerOracle.hpp"
#include "compiler/disassembler.hpp"
#include "compiler/oopMap.hpp"
#include "jvmci/jvmciCompilerToVM.hpp"
#include "jvmci/jvmciCompiler.hpp"
#include "jvmci/jvmciEnv.hpp"
#include "jvmci/jvmciJavaClasses.hpp"
#include "jvmci/jvmciCodeInstaller.hpp"
#include "jvmci/vmStructs_jvmci.hpp"
#include "gc/g1/heapRegion.hpp"
#include "runtime/javaCalls.hpp"
#include "runtime/deoptimization.hpp"
#include "runtime/timerTrace.hpp"
#include "runtime/vframe.hpp"
#include "runtime/vframe_hp.hpp"
#include "runtime/vmStructs.hpp"
#include "utilities/resourceHash.hpp"


// Entry to native method implementation that transitions current thread to '_thread_in_vm'.
#define C2V_VMENTRY(result_type, name, signature) \
  JNIEXPORT result_type JNICALL c2v_ ## name signature { \
  TRACE_jvmci_1("CompilerToVM::" #name); \
  TRACE_CALL(result_type, jvmci_ ## name signature) \
  JVMCI_VM_ENTRY_MARK; \

#define C2V_END }

oop CompilerToVM::get_jvmci_method(const methodHandle& method, TRAPS) {
  if (method() != NULL) {
    JavaValue result(T_OBJECT);
    JavaCallArguments args;
    args.push_long((jlong) (address) method());
    JavaCalls::call_static(&result, SystemDictionary::HotSpotResolvedJavaMethodImpl_klass(), vmSymbols::fromMetaspace_name(), vmSymbols::method_fromMetaspace_signature(), &args, CHECK_NULL);

    return (oop)result.get_jobject();
  }
  return NULL;
}

oop CompilerToVM::get_jvmci_type(KlassHandle klass, TRAPS) {
  if (klass() != NULL) {
    JavaValue result(T_OBJECT);
    JavaCallArguments args;
    args.push_oop(Handle(THREAD, klass->java_mirror()));
    JavaCalls::call_static(&result, SystemDictionary::HotSpotResolvedObjectTypeImpl_klass(), vmSymbols::fromMetaspace_name(), vmSymbols::klass_fromMetaspace_signature(), &args, CHECK_NULL);

    return (oop)result.get_jobject();
  }
  return NULL;
}

int CompilerToVM::Data::Klass_vtable_start_offset;
int CompilerToVM::Data::Klass_vtable_length_offset;

int CompilerToVM::Data::Method_extra_stack_entries;

address CompilerToVM::Data::SharedRuntime_ic_miss_stub;
address CompilerToVM::Data::SharedRuntime_handle_wrong_method_stub;
address CompilerToVM::Data::SharedRuntime_deopt_blob_unpack;
address CompilerToVM::Data::SharedRuntime_deopt_blob_uncommon_trap;

size_t CompilerToVM::Data::ThreadLocalAllocBuffer_alignment_reserve;

CollectedHeap* CompilerToVM::Data::Universe_collectedHeap;
int CompilerToVM::Data::Universe_base_vtable_size;
address CompilerToVM::Data::Universe_narrow_oop_base;
int CompilerToVM::Data::Universe_narrow_oop_shift;
address CompilerToVM::Data::Universe_narrow_klass_base;
int CompilerToVM::Data::Universe_narrow_klass_shift;
void* CompilerToVM::Data::Universe_non_oop_bits;
uintptr_t CompilerToVM::Data::Universe_verify_oop_mask;
uintptr_t CompilerToVM::Data::Universe_verify_oop_bits;

bool       CompilerToVM::Data::_supports_inline_contig_alloc;
HeapWord** CompilerToVM::Data::_heap_end_addr;
HeapWord* volatile* CompilerToVM::Data::_heap_top_addr;
int CompilerToVM::Data::_max_oop_map_stack_offset;

jbyte* CompilerToVM::Data::cardtable_start_address;
int CompilerToVM::Data::cardtable_shift;

int CompilerToVM::Data::vm_page_size;

int CompilerToVM::Data::sizeof_vtableEntry = sizeof(vtableEntry);
int CompilerToVM::Data::sizeof_ExceptionTableElement = sizeof(ExceptionTableElement);
int CompilerToVM::Data::sizeof_LocalVariableTableElement = sizeof(LocalVariableTableElement);
int CompilerToVM::Data::sizeof_ConstantPool = sizeof(ConstantPool);
int CompilerToVM::Data::sizeof_SymbolPointer = sizeof(Symbol*);
int CompilerToVM::Data::sizeof_narrowKlass = sizeof(narrowKlass);
int CompilerToVM::Data::sizeof_arrayOopDesc = sizeof(arrayOopDesc);
int CompilerToVM::Data::sizeof_BasicLock = sizeof(BasicLock);

address CompilerToVM::Data::dsin;
address CompilerToVM::Data::dcos;
address CompilerToVM::Data::dtan;
address CompilerToVM::Data::dexp;
address CompilerToVM::Data::dlog;
address CompilerToVM::Data::dlog10;
address CompilerToVM::Data::dpow;

address CompilerToVM::Data::symbol_init;
address CompilerToVM::Data::symbol_clinit;

void CompilerToVM::Data::initialize(TRAPS) {
  Klass_vtable_start_offset = in_bytes(Klass::vtable_start_offset());
  Klass_vtable_length_offset = in_bytes(Klass::vtable_length_offset());

  Method_extra_stack_entries = Method::extra_stack_entries();

  SharedRuntime_ic_miss_stub = SharedRuntime::get_ic_miss_stub();
  SharedRuntime_handle_wrong_method_stub = SharedRuntime::get_handle_wrong_method_stub();
  SharedRuntime_deopt_blob_unpack = SharedRuntime::deopt_blob()->unpack();
  SharedRuntime_deopt_blob_uncommon_trap = SharedRuntime::deopt_blob()->uncommon_trap();

  ThreadLocalAllocBuffer_alignment_reserve = ThreadLocalAllocBuffer::alignment_reserve();

  Universe_collectedHeap = Universe::heap();
  Universe_base_vtable_size = Universe::base_vtable_size();
  Universe_narrow_oop_base = Universe::narrow_oop_base();
  Universe_narrow_oop_shift = Universe::narrow_oop_shift();
  Universe_narrow_klass_base = Universe::narrow_klass_base();
  Universe_narrow_klass_shift = Universe::narrow_klass_shift();
  Universe_non_oop_bits = Universe::non_oop_word();
  Universe_verify_oop_mask = Universe::verify_oop_mask();
  Universe_verify_oop_bits = Universe::verify_oop_bits();

  _supports_inline_contig_alloc = Universe::heap()->supports_inline_contig_alloc();
  _heap_end_addr = _supports_inline_contig_alloc ? Universe::heap()->end_addr() : (HeapWord**) -1;
  _heap_top_addr = _supports_inline_contig_alloc ? Universe::heap()->top_addr() : (HeapWord* volatile*) -1;

  _max_oop_map_stack_offset = (OopMapValue::register_mask - VMRegImpl::stack2reg(0)->value()) * VMRegImpl::stack_slot_size;
  int max_oop_map_stack_index = _max_oop_map_stack_offset / VMRegImpl::stack_slot_size;
  assert(OopMapValue::legal_vm_reg_name(VMRegImpl::stack2reg(max_oop_map_stack_index)), "should be valid");
  assert(!OopMapValue::legal_vm_reg_name(VMRegImpl::stack2reg(max_oop_map_stack_index + 1)), "should be invalid");

  symbol_init = (address) vmSymbols::object_initializer_name();
  symbol_clinit = (address) vmSymbols::class_initializer_name();

  BarrierSet* bs = Universe::heap()->barrier_set();
  switch (bs->kind()) {
  case BarrierSet::CardTableModRef:
  case BarrierSet::CardTableForRS:
  case BarrierSet::CardTableExtension:
  case BarrierSet::G1SATBCT:
  case BarrierSet::G1SATBCTLogging: {
    jbyte* base = barrier_set_cast<CardTableModRefBS>(bs)->byte_map_base;
    assert(base != 0, "unexpected byte_map_base");
    cardtable_start_address = base;
    cardtable_shift = CardTableModRefBS::card_shift;
    break;
  }
  case BarrierSet::ModRef:
    cardtable_start_address = 0;
    cardtable_shift = 0;
    // No post barriers
    break;
  default:
    JVMCI_ERROR("Unsupported BarrierSet kind %d", bs->kind());
    break;
  }

  vm_page_size = os::vm_page_size();

#define SET_TRIGFUNC(name)                                      \
  if (StubRoutines::name() != NULL) {                           \
    name = StubRoutines::name();                                \
  } else {                                                      \
    name = CAST_FROM_FN_PTR(address, SharedRuntime::name);      \
  }

  SET_TRIGFUNC(dsin);
  SET_TRIGFUNC(dcos);
  SET_TRIGFUNC(dtan);
  SET_TRIGFUNC(dexp);
  SET_TRIGFUNC(dlog10);
  SET_TRIGFUNC(dlog);
  SET_TRIGFUNC(dpow);

#undef SET_TRIGFUNC
}

objArrayHandle CompilerToVM::initialize_intrinsics(TRAPS) {
  objArrayHandle vmIntrinsics = oopFactory::new_objArray_handle(VMIntrinsicMethod::klass(), (vmIntrinsics::ID_LIMIT - 1), CHECK_(objArrayHandle()));
  int index = 0;
  // The intrinsics for a class are usually adjacent to each other.
  // When they are, the string for the class name can be reused.
  vmSymbols::SID kls_sid = vmSymbols::NO_SID;
  Handle kls_str;
#define SID_ENUM(n) vmSymbols::VM_SYMBOL_ENUM_NAME(n)
#define VM_SYMBOL_TO_STRING(s) \
  java_lang_String::create_from_symbol(vmSymbols::symbol_at(SID_ENUM(s)), CHECK_(objArrayHandle()))
#define VM_INTRINSIC_INFO(id, kls, name, sig, ignore_fcode) {             \
    instanceHandle vmIntrinsicMethod = InstanceKlass::cast(VMIntrinsicMethod::klass())->allocate_instance_handle(CHECK_(objArrayHandle())); \
    if (kls_sid != SID_ENUM(kls)) {                                       \
      kls_str = VM_SYMBOL_TO_STRING(kls);                                 \
      kls_sid = SID_ENUM(kls);                                            \
    }                                                                     \
    Handle name_str = VM_SYMBOL_TO_STRING(name);                          \
    Handle sig_str = VM_SYMBOL_TO_STRING(sig);                            \
    VMIntrinsicMethod::set_declaringClass(vmIntrinsicMethod, kls_str());  \
    VMIntrinsicMethod::set_name(vmIntrinsicMethod, name_str());           \
    VMIntrinsicMethod::set_descriptor(vmIntrinsicMethod, sig_str());      \
    VMIntrinsicMethod::set_id(vmIntrinsicMethod, vmIntrinsics::id);       \
      vmIntrinsics->obj_at_put(index++, vmIntrinsicMethod());             \
  }

  VM_INTRINSICS_DO(VM_INTRINSIC_INFO, VM_SYMBOL_IGNORE, VM_SYMBOL_IGNORE, VM_SYMBOL_IGNORE, VM_ALIAS_IGNORE)
#undef SID_ENUM
#undef VM_SYMBOL_TO_STRING
#undef VM_INTRINSIC_INFO
  assert(index == vmIntrinsics::ID_LIMIT - 1, "must be");

  return vmIntrinsics;
}

/**
 * The set of VM flags known to be used.
 */
#define PREDEFINED_CONFIG_FLAGS(do_bool_flag, do_intx_flag, do_uintx_flag) \
  do_intx_flag(AllocateInstancePrefetchLines)                              \
  do_intx_flag(AllocatePrefetchDistance)                                   \
  do_intx_flag(AllocatePrefetchInstr)                                      \
  do_intx_flag(AllocatePrefetchLines)                                      \
  do_intx_flag(AllocatePrefetchStepSize)                                   \
  do_intx_flag(AllocatePrefetchStyle)                                      \
  do_intx_flag(BciProfileWidth)                                            \
  do_bool_flag(BootstrapJVMCI)                                             \
  do_bool_flag(CITime)                                                     \
  do_bool_flag(CITimeEach)                                                 \
  do_uintx_flag(CodeCacheSegmentSize)                                      \
  do_intx_flag(CodeEntryAlignment)                                         \
  do_bool_flag(CompactFields)                                              \
  NOT_PRODUCT(do_intx_flag(CompileTheWorldStartAt))                        \
  NOT_PRODUCT(do_intx_flag(CompileTheWorldStopAt))                         \
  do_intx_flag(ContendedPaddingWidth)                                      \
  do_bool_flag(DontCompileHugeMethods)                                     \
  do_bool_flag(EnableContended)                                            \
  do_intx_flag(FieldsAllocationStyle)                                      \
  do_bool_flag(FoldStableValues)                                           \
  do_bool_flag(ForceUnreachable)                                           \
  do_intx_flag(HugeMethodLimit)                                            \
  do_bool_flag(Inline)                                                     \
  do_intx_flag(JVMCICounterSize)                                           \
  do_bool_flag(JVMCIPrintProperties)                                       \
  do_bool_flag(JVMCIUseFastLocking)                                        \
  do_intx_flag(MethodProfileWidth)                                         \
  do_intx_flag(ObjectAlignmentInBytes)                                     \
  do_bool_flag(PrintInlining)                                              \
  do_bool_flag(ReduceInitialCardMarks)                                     \
  do_bool_flag(RestrictContended)                                          \
  do_intx_flag(StackReservedPages)                                         \
  do_intx_flag(StackShadowPages)                                           \
  do_bool_flag(TLABStats)                                                  \
  do_uintx_flag(TLABWasteIncrement)                                        \
  do_intx_flag(TypeProfileWidth)                                           \
  do_bool_flag(UseAESIntrinsics)                                           \
  X86_ONLY(do_intx_flag(UseAVX))                                           \
  do_bool_flag(UseBiasedLocking)                                           \
  do_bool_flag(UseCRC32Intrinsics)                                         \
  do_bool_flag(UseCompressedClassPointers)                                 \
  do_bool_flag(UseCompressedOops)                                          \
  do_bool_flag(UseConcMarkSweepGC)                                         \
  X86_ONLY(do_bool_flag(UseCountLeadingZerosInstruction))                  \
  X86_ONLY(do_bool_flag(UseCountTrailingZerosInstruction))                 \
  do_bool_flag(UseG1GC)                                                    \
  COMPILER2_PRESENT(do_bool_flag(UseMontgomeryMultiplyIntrinsic))          \
  COMPILER2_PRESENT(do_bool_flag(UseMontgomerySquareIntrinsic))            \
  COMPILER2_PRESENT(do_bool_flag(UseMulAddIntrinsic))                      \
  COMPILER2_PRESENT(do_bool_flag(UseMultiplyToLenIntrinsic))               \
  do_bool_flag(UsePopCountInstruction)                                     \
  do_bool_flag(UseSHA1Intrinsics)                                          \
  do_bool_flag(UseSHA256Intrinsics)                                        \
  do_bool_flag(UseSHA512Intrinsics)                                        \
  do_intx_flag(UseSSE)                                                     \
  COMPILER2_PRESENT(do_bool_flag(UseSquareToLenIntrinsic))                 \
  do_bool_flag(UseStackBanging)                                            \
  do_bool_flag(UseTLAB)                                                    \
  do_bool_flag(VerifyOops)                                                 \

#define BOXED_BOOLEAN(name, value) oop name = ((jboolean)(value) ? boxedTrue() : boxedFalse())
#define BOXED_DOUBLE(name, value) oop name; do { jvalue p; p.d = (jdouble) (value); name = java_lang_boxing_object::create(T_DOUBLE, &p, CHECK_NULL);} while(0)
#define BOXED_LONG(name, value) \
  oop name; \
  do { \
    jvalue p; p.j = (jlong) (value); \
    Handle* e = longs.get(p.j); \
    if (e == NULL) { \
      Handle h = java_lang_boxing_object::create(T_LONG, &p, CHECK_NULL); \
      longs.put(p.j, h); \
      name = h(); \
    } else { \
      name = (*e)(); \
    } \
  } while (0)

#define CSTRING_TO_JSTRING(name, value) \
  Handle name; \
  do { \
    if (value != NULL) { \
      Handle* e = strings.get(value); \
      if (e == NULL) { \
        Handle h = java_lang_String::create_from_str(value, CHECK_NULL); \
        strings.put(value, h); \
        name = h(); \
      } else { \
        name = (*e)(); \
      } \
    } \
  } while (0)

C2V_VMENTRY(jobjectArray, readConfiguration, (JNIEnv *env))
  ResourceMark rm;
  HandleMark hm;

  // Used to canonicalize Long and String values.
  ResourceHashtable<jlong, Handle> longs;
  ResourceHashtable<const char*, Handle, &CompilerToVM::cstring_hash, &CompilerToVM::cstring_equals> strings;

  jvalue prim;
  prim.z = true;  Handle boxedTrue =  java_lang_boxing_object::create(T_BOOLEAN, &prim, CHECK_NULL);
  prim.z = false; Handle boxedFalse = java_lang_boxing_object::create(T_BOOLEAN, &prim, CHECK_NULL);

  CompilerToVM::Data::initialize(CHECK_NULL);

  VMField::klass()->initialize(CHECK_NULL);
  VMFlag::klass()->initialize(CHECK_NULL);
  VMIntrinsicMethod::klass()->initialize(CHECK_NULL);

  int len = JVMCIVMStructs::localHotSpotVMStructs_count();
  objArrayHandle vmFields = oopFactory::new_objArray_handle(VMField::klass(), len, CHECK_NULL);
  for (int i = 0; i < len ; i++) {
    HandleMark hm(THREAD);
    VMStructEntry vmField = JVMCIVMStructs::localHotSpotVMStructs[i];
    instanceHandle vmFieldObj = InstanceKlass::cast(VMField::klass())->allocate_instance_handle(CHECK_NULL);
    size_t name_buf_len = strlen(vmField.typeName) + strlen(vmField.fieldName) + 2 /* "::" */;
    char* name_buf = NEW_RESOURCE_ARRAY_IN_THREAD(THREAD, char, name_buf_len + 1);
    sprintf(name_buf, "%s::%s", vmField.typeName, vmField.fieldName);
    CSTRING_TO_JSTRING(name, name_buf);
    CSTRING_TO_JSTRING(type, vmField.typeString);
    VMField::set_name(vmFieldObj, name());
    VMField::set_type(vmFieldObj, type());
    VMField::set_offset(vmFieldObj, vmField.offset);
    VMField::set_address(vmFieldObj, (jlong) vmField.address);
    if (vmField.isStatic && vmField.typeString != NULL) {
      if (strcmp(vmField.typeString, "bool") == 0) {
        BOXED_BOOLEAN(box, *(jbyte*) vmField.address);
        VMField::set_value(vmFieldObj, box);
      } else if (strcmp(vmField.typeString, "int") == 0 ||
                 strcmp(vmField.typeString, "jint") == 0) {
        BOXED_LONG(box, *(jint*) vmField.address);
        VMField::set_value(vmFieldObj, box);
      } else if (strcmp(vmField.typeString, "uint64_t") == 0) {
        BOXED_LONG(box, *(uint64_t*) vmField.address);
        VMField::set_value(vmFieldObj, box);
      } else if (strcmp(vmField.typeString, "address") == 0 ||
                 strcmp(vmField.typeString, "intptr_t") == 0 ||
                 strcmp(vmField.typeString, "uintptr_t") == 0 ||
                 strcmp(vmField.typeString, "size_t") == 0 ||
                 // All foo* types are addresses.
                 vmField.typeString[strlen(vmField.typeString) - 1] == '*') {
        BOXED_LONG(box, *((address*) vmField.address));
        VMField::set_value(vmFieldObj, box);
      } else {
        JVMCI_ERROR_NULL("VM field %s has unsupported type %s", name_buf, vmField.typeString);
      }
    }
    vmFields->obj_at_put(i, vmFieldObj());
  }

<<<<<<< HEAD
=======
  len = JVMCIVMStructs::localHotSpotVMTypes_count();
  objArrayHandle vmTypes = oopFactory::new_objArray_handle(SystemDictionary::Object_klass(), len * 2, CHECK_NULL);
  for (int i = 0; i < len ; i++) {
    HandleMark hm(THREAD);
    VMTypeEntry vmType = JVMCIVMStructs::localHotSpotVMTypes[i];
    Handle name = java_lang_String::create_from_str(vmType.typeName, CHECK_NULL);
    BOXED_LONG(size, vmType.size);
    vmTypes->obj_at_put(i * 2, name());
    vmTypes->obj_at_put(i * 2 + 1, size);
  }

>>>>>>> fcb59082
  int ints_len = JVMCIVMStructs::localHotSpotVMIntConstants_count();
  int longs_len = JVMCIVMStructs::localHotSpotVMLongConstants_count();
  len = ints_len + longs_len;
  objArrayHandle vmConstants = oopFactory::new_objArray_handle(SystemDictionary::Object_klass(), len * 2, CHECK_NULL);
  int insert = 0;
  for (int i = 0; i < ints_len ; i++) {
    HandleMark hm(THREAD);
    VMIntConstantEntry c = JVMCIVMStructs::localHotSpotVMIntConstants[i];
    CSTRING_TO_JSTRING(name, c.name);
    BOXED_LONG(value, c.value);
    vmConstants->obj_at_put(insert++, name());
    vmConstants->obj_at_put(insert++, value);
  }
  for (int i = 0; i < longs_len ; i++) {
    HandleMark hm(THREAD);
    VMLongConstantEntry c = JVMCIVMStructs::localHotSpotVMLongConstants[i];
    CSTRING_TO_JSTRING(name, c.name);
    BOXED_LONG(value, c.value);
    vmConstants->obj_at_put(insert++, name());
    vmConstants->obj_at_put(insert++, value);
  }
  assert(insert == len * 2, "must be");

  len = JVMCIVMStructs::localHotSpotVMAddresses_count();
  objArrayHandle vmAddresses = oopFactory::new_objArray_handle(SystemDictionary::Object_klass(), len * 2, CHECK_NULL);
  for (int i = 0; i < len ; i++) {
    HandleMark hm(THREAD);
    VMAddressEntry a = JVMCIVMStructs::localHotSpotVMAddresses[i];
    CSTRING_TO_JSTRING(name, a.name);
    BOXED_LONG(value, a.value);
    vmAddresses->obj_at_put(i * 2, name());
    vmAddresses->obj_at_put(i * 2 + 1, value);
  }

<<<<<<< HEAD
#define COUNT_FLAG(ignore) +1
#ifdef ASSERT
#define CHECK_FLAG(type, name) { \
  Flag* flag = Flag::find_flag(#name, strlen(#name), /*allow_locked*/ true, /* return_flag */ true); \
  assert(flag != NULL, "No such flag named " #name); \
  assert(flag->is_##type(), "Flag " #name " is not of type " #type); \
}
#else
#define CHECK_FLAG(type, name)
#endif

#define ADD_FLAG(type, name, convert) { \
  CHECK_FLAG(type, name) \
  instanceHandle vmFlagObj = InstanceKlass::cast(VMFlag::klass())->allocate_instance_handle(CHECK_NULL); \
  CSTRING_TO_JSTRING(fname, #name); \
  CSTRING_TO_JSTRING(ftype, #type); \
  VMFlag::set_name(vmFlagObj, fname()); \
  VMFlag::set_type(vmFlagObj, ftype()); \
  convert(value, name); \
  VMFlag::set_value(vmFlagObj, value); \
  vmFlags->obj_at_put(i++, vmFlagObj()); \
}
#define ADD_BOOL_FLAG(name)  ADD_FLAG(bool, name, BOXED_BOOLEAN)
#define ADD_INTX_FLAG(name)  ADD_FLAG(intx, name, BOXED_LONG)
#define ADD_UINTX_FLAG(name) ADD_FLAG(uintx, name, BOXED_LONG)

  len = 0 + PREDEFINED_CONFIG_FLAGS(COUNT_FLAG, COUNT_FLAG, COUNT_FLAG);
  objArrayHandle vmFlags = oopFactory::new_objArray(VMFlag::klass(), len, CHECK_NULL);
  int i = 0;
  PREDEFINED_CONFIG_FLAGS(ADD_BOOL_FLAG, ADD_INTX_FLAG, ADD_UINTX_FLAG)
=======
  // The last entry is the null entry.
  len = (int) Flag::numFlags - 1;
  objArrayHandle vmFlags = oopFactory::new_objArray_handle(VMFlag::klass(), len, CHECK_NULL);
  for (int i = 0; i < len; i++) {
    HandleMark hm(THREAD);
    Flag* flag = &Flag::flags[i];
    instanceHandle vmFlagObj = InstanceKlass::cast(VMFlag::klass())->allocate_instance_handle(CHECK_NULL);
    Handle name = java_lang_String::create_from_str(flag->_name, CHECK_NULL);
    Handle type = java_lang_String::create_from_str(flag->_type, CHECK_NULL);
    VMFlag::set_name(vmFlagObj, name());
    VMFlag::set_type(vmFlagObj, type());
    if (flag->is_bool()) {
      BOXED_LONG(value, flag->get_bool());
      VMFlag::set_value(vmFlagObj, value);
    } else if (flag->is_ccstr()) {
      Handle value = java_lang_String::create_from_str(flag->get_ccstr(), CHECK_NULL);
      VMFlag::set_value(vmFlagObj, value());
    } else if (flag->is_int()) {
      BOXED_LONG(value, flag->get_int());
      VMFlag::set_value(vmFlagObj, value);
    } else if (flag->is_intx()) {
      BOXED_LONG(value, flag->get_intx());
      VMFlag::set_value(vmFlagObj, value);
    } else if (flag->is_uint()) {
      BOXED_LONG(value, flag->get_uint());
      VMFlag::set_value(vmFlagObj, value);
    } else if (flag->is_uint64_t()) {
      BOXED_LONG(value, flag->get_uint64_t());
      VMFlag::set_value(vmFlagObj, value);
    } else if (flag->is_uintx()) {
      BOXED_LONG(value, flag->get_uintx());
      VMFlag::set_value(vmFlagObj, value);
    } else if (flag->is_double()) {
      BOXED_DOUBLE(value, flag->get_double());
      VMFlag::set_value(vmFlagObj, value);
    } else if (flag->is_size_t()) {
      BOXED_LONG(value, flag->get_size_t());
      VMFlag::set_value(vmFlagObj, value);
    } else {
      JVMCI_ERROR_NULL("VM flag %s has unsupported type %s", flag->_name, flag->_type);
    }
    vmFlags->obj_at_put(i, vmFlagObj());
  }
>>>>>>> fcb59082

  objArrayHandle vmIntrinsics = CompilerToVM::initialize_intrinsics(CHECK_NULL);

  objArrayOop data = oopFactory::new_objArray(SystemDictionary::Object_klass(), 5, CHECK_NULL);
  data->obj_at_put(0, vmFields());
  data->obj_at_put(1, vmConstants());
  data->obj_at_put(2, vmAddresses());
  data->obj_at_put(3, vmFlags());
  data->obj_at_put(4, vmIntrinsics());

  return (jobjectArray) JNIHandles::make_local(THREAD, data);
#undef COUNT_FLAG
#undef ADD_FLAG
#undef ADD_BOOL_FLAG
#undef ADD_INTX_FLAG
#undef ADD_UINTX_FLAG
#undef CHECK_FLAG
C2V_END

C2V_VMENTRY(jobject, getFlagValue, (JNIEnv *, jobject c2vm, jobject name_handle))
#define RETURN_BOXED_LONG(value) oop box; jvalue p; p.j = (jlong) (value); box = java_lang_boxing_object::create(T_LONG, &p, CHECK_NULL); return JNIHandles::make_local(THREAD, box);
#define RETURN_BOXED_DOUBLE(value) oop box; jvalue p; p.d = (jdouble) (value); box = java_lang_boxing_object::create(T_DOUBLE, &p, CHECK_NULL); return JNIHandles::make_local(THREAD, box);
  Handle name = JNIHandles::resolve(name_handle);
  if (name.is_null()) {
    THROW_0(vmSymbols::java_lang_NullPointerException());
  }
  ResourceMark rm;
  const char* cstring = java_lang_String::as_utf8_string(name());
  Flag* flag = Flag::find_flag(cstring, strlen(cstring), /* allow_locked */ true, /* return_flag */ true);
  if (flag == NULL) {
    return c2vm;
  }
  if (flag->is_bool()) {
    jvalue prim;
    prim.z = flag->get_bool();
    oop box = java_lang_boxing_object::create(T_BOOLEAN, &prim, CHECK_NULL);
    return JNIHandles::make_local(THREAD, box);
  } else if (flag->is_ccstr()) {
    Handle value = java_lang_String::create_from_str(flag->get_ccstr(), CHECK_NULL);
    return JNIHandles::make_local(THREAD, value());
  } else if (flag->is_intx()) {
    RETURN_BOXED_LONG(flag->get_intx());
  } else if (flag->is_int()) {
    RETURN_BOXED_LONG(flag->get_int());
  } else if (flag->is_uint()) {
    RETURN_BOXED_LONG(flag->get_uint());
  } else if (flag->is_uint64_t()) {
    RETURN_BOXED_LONG(flag->get_uint64_t());
  } else if (flag->is_size_t()) {
    RETURN_BOXED_LONG(flag->get_size_t());
  } else if (flag->is_uintx()) {
    RETURN_BOXED_LONG(flag->get_uintx());
  } else if (flag->is_double()) {
    RETURN_BOXED_DOUBLE(flag->get_double());
  } else {
    JVMCI_ERROR_NULL("VM flag %s has unsupported type %s", flag->_name, flag->_type);
  }
C2V_END

#undef BOXED_LONG
#undef BOXED_DOUBLE
#undef CSTRING_TO_JSTRING

C2V_VMENTRY(jbyteArray, getBytecode, (JNIEnv *, jobject, jobject jvmci_method))
  methodHandle method = CompilerToVM::asMethod(jvmci_method);
  ResourceMark rm;

  int code_size = method->code_size();
  typeArrayOop reconstituted_code = oopFactory::new_byteArray(code_size, CHECK_NULL);

  guarantee(method->method_holder()->is_rewritten(), "Method's holder should be rewritten");
  // iterate over all bytecodes and replace non-Java bytecodes

  for (BytecodeStream s(method); s.next() != Bytecodes::_illegal; ) {
    Bytecodes::Code code = s.code();
    Bytecodes::Code raw_code = s.raw_code();
    int bci = s.bci();
    int len = s.instruction_size();

    // Restore original byte code.
    reconstituted_code->byte_at_put(bci, (jbyte) (s.is_wide()? Bytecodes::_wide : code));
    if (len > 1) {
      memcpy(reconstituted_code->byte_at_addr(bci + 1), s.bcp()+1, len-1);
    }

    if (len > 1) {
      // Restore the big-endian constant pool indexes.
      // Cf. Rewriter::scan_method
      switch (code) {
        case Bytecodes::_getstatic:
        case Bytecodes::_putstatic:
        case Bytecodes::_getfield:
        case Bytecodes::_putfield:
        case Bytecodes::_invokevirtual:
        case Bytecodes::_invokespecial:
        case Bytecodes::_invokestatic:
        case Bytecodes::_invokeinterface:
        case Bytecodes::_invokehandle: {
          int cp_index = Bytes::get_native_u2((address) reconstituted_code->byte_at_addr(bci + 1));
          Bytes::put_Java_u2((address) reconstituted_code->byte_at_addr(bci + 1), (u2) cp_index);
          break;
        }

        case Bytecodes::_invokedynamic:
          int cp_index = Bytes::get_native_u4((address) reconstituted_code->byte_at_addr(bci + 1));
          Bytes::put_Java_u4((address) reconstituted_code->byte_at_addr(bci + 1), (u4) cp_index);
          break;
      }

      // Not all ldc byte code are rewritten.
      switch (raw_code) {
        case Bytecodes::_fast_aldc: {
          int cpc_index = reconstituted_code->byte_at(bci + 1) & 0xff;
          int cp_index = method->constants()->object_to_cp_index(cpc_index);
          assert(cp_index < method->constants()->length(), "sanity check");
          reconstituted_code->byte_at_put(bci + 1, (jbyte) cp_index);
          break;
        }

        case Bytecodes::_fast_aldc_w: {
          int cpc_index = Bytes::get_native_u2((address) reconstituted_code->byte_at_addr(bci + 1));
          int cp_index = method->constants()->object_to_cp_index(cpc_index);
          assert(cp_index < method->constants()->length(), "sanity check");
          Bytes::put_Java_u2((address) reconstituted_code->byte_at_addr(bci + 1), (u2) cp_index);
          break;
        }
      }
    }
  }

  return (jbyteArray) JNIHandles::make_local(THREAD, reconstituted_code);
C2V_END

C2V_VMENTRY(jint, getExceptionTableLength, (JNIEnv *, jobject, jobject jvmci_method))
  ResourceMark rm;
  methodHandle method = CompilerToVM::asMethod(jvmci_method);
  return method->exception_table_length();
C2V_END

C2V_VMENTRY(jlong, getExceptionTableStart, (JNIEnv *, jobject, jobject jvmci_method))
  ResourceMark rm;
  methodHandle method = CompilerToVM::asMethod(jvmci_method);
  if (method->exception_table_length() == 0) {
    return 0L;
  }
  return (jlong) (address) method->exception_table_start();
C2V_END

C2V_VMENTRY(jobject, asResolvedJavaMethod, (JNIEnv *, jobject, jobject executable_handle))
  oop executable = JNIHandles::resolve(executable_handle);
  oop mirror = NULL;
  int slot = 0;

  if (executable->klass() == SystemDictionary::reflect_Constructor_klass()) {
    mirror = java_lang_reflect_Constructor::clazz(executable);
    slot = java_lang_reflect_Constructor::slot(executable);
  } else {
    assert(executable->klass() == SystemDictionary::reflect_Method_klass(), "wrong type");
    mirror = java_lang_reflect_Method::clazz(executable);
    slot = java_lang_reflect_Method::slot(executable);
  }
  Klass* holder = java_lang_Class::as_Klass(mirror);
  methodHandle method = InstanceKlass::cast(holder)->method_with_idnum(slot);
  oop result = CompilerToVM::get_jvmci_method(method, CHECK_NULL);
  return JNIHandles::make_local(THREAD, result);
}

C2V_VMENTRY(jobject, getResolvedJavaMethod, (JNIEnv *, jobject, jobject base, jlong offset))
  methodHandle method;
  oop base_object = JNIHandles::resolve(base);
  if (base_object == NULL) {
    method = *((Method**)(offset));
  } else if (base_object->is_a(SystemDictionary::MemberName_klass())) {
    method = (Method*) (intptr_t) base_object->long_field(offset);
  } else if (base_object->is_a(SystemDictionary::HotSpotResolvedJavaMethodImpl_klass())) {
    method = *((Method**)(HotSpotResolvedJavaMethodImpl::metaspaceMethod(base_object) + offset));
  } else {
    THROW_MSG_0(vmSymbols::java_lang_IllegalArgumentException(),
                err_msg("Unexpected type: %s", base_object->klass()->external_name()));
  }
  assert (method.is_null() || method->is_method(), "invalid read");
  oop result = CompilerToVM::get_jvmci_method(method, CHECK_NULL);
  return JNIHandles::make_local(THREAD, result);
}

C2V_VMENTRY(jobject, getConstantPool, (JNIEnv *, jobject, jobject object_handle))
  constantPoolHandle cp;
  oop object = JNIHandles::resolve(object_handle);
  if (object == NULL) {
    THROW_0(vmSymbols::java_lang_NullPointerException());
  }
  if (object->is_a(SystemDictionary::HotSpotResolvedJavaMethodImpl_klass())) {
    cp = CompilerToVM::asMethod(object)->constMethod()->constants();
  } else if (object->is_a(SystemDictionary::HotSpotResolvedObjectTypeImpl_klass())) {
    cp = InstanceKlass::cast(CompilerToVM::asKlass(object))->constants();
  } else {
    THROW_MSG_0(vmSymbols::java_lang_IllegalArgumentException(),
                err_msg("Unexpected type: %s", object->klass()->external_name()));
  }
  assert(!cp.is_null(), "npe");
  JavaValue method_result(T_OBJECT);
  JavaCallArguments args;
  args.push_long((jlong) (address) cp());
  JavaCalls::call_static(&method_result, SystemDictionary::HotSpotConstantPool_klass(), vmSymbols::fromMetaspace_name(), vmSymbols::constantPool_fromMetaspace_signature(), &args, CHECK_NULL);
  return JNIHandles::make_local(THREAD, (oop)method_result.get_jobject());
}

C2V_VMENTRY(jobject, getResolvedJavaType, (JNIEnv *, jobject, jobject base, jlong offset, jboolean compressed))
  KlassHandle klass;
  oop base_object = JNIHandles::resolve(base);
  jlong base_address = 0;
  if (base_object != NULL && offset == oopDesc::klass_offset_in_bytes()) {
    klass = base_object->klass();
  } else if (!compressed) {
    if (base_object != NULL) {
      if (base_object->is_a(SystemDictionary::HotSpotResolvedJavaMethodImpl_klass())) {
        base_address = HotSpotResolvedJavaMethodImpl::metaspaceMethod(base_object);
      } else if (base_object->is_a(SystemDictionary::HotSpotConstantPool_klass())) {
        base_address = HotSpotConstantPool::metaspaceConstantPool(base_object);
      } else if (base_object->is_a(SystemDictionary::HotSpotResolvedObjectTypeImpl_klass())) {
        base_address = (jlong) CompilerToVM::asKlass(base_object);
      } else if (base_object->is_a(SystemDictionary::Class_klass())) {
        base_address = (jlong) (address) base_object;
      } else {
        THROW_MSG_0(vmSymbols::java_lang_IllegalArgumentException(),
                    err_msg("Unexpected arguments: %s " JLONG_FORMAT " %s", base_object->klass()->external_name(), offset, compressed ? "true" : "false"));
      }
    }
    klass = *((Klass**) (intptr_t) (base_address + offset));
  } else {
    THROW_MSG_0(vmSymbols::java_lang_IllegalArgumentException(),
                err_msg("Unexpected arguments: %s " JLONG_FORMAT " %s", base_object->klass()->external_name(), offset, compressed ? "true" : "false"));
  }
  assert (klass.is_null() || klass->is_klass(), "invalid read");
  oop result = CompilerToVM::get_jvmci_type(klass, CHECK_NULL);
  return JNIHandles::make_local(THREAD, result);
}

C2V_VMENTRY(jobject, findUniqueConcreteMethod, (JNIEnv *, jobject, jobject jvmci_type, jobject jvmci_method))
  ResourceMark rm;
  methodHandle method = CompilerToVM::asMethod(jvmci_method);
  KlassHandle holder = CompilerToVM::asKlass(jvmci_type);
  if (holder->is_interface()) {
    THROW_MSG_0(vmSymbols::java_lang_InternalError(), err_msg("Interface %s should be handled in Java code", holder->external_name()));
  }

  methodHandle ucm;
  {
    MutexLocker locker(Compile_lock);
    ucm = Dependencies::find_unique_concrete_method(holder(), method());
  }
  oop result = CompilerToVM::get_jvmci_method(ucm, CHECK_NULL);
  return JNIHandles::make_local(THREAD, result);
C2V_END

C2V_VMENTRY(jobject, getImplementor, (JNIEnv *, jobject, jobject jvmci_type))
  InstanceKlass* klass = (InstanceKlass*) CompilerToVM::asKlass(jvmci_type);
  oop implementor = CompilerToVM::get_jvmci_type(klass->implementor(), CHECK_NULL);
  return JNIHandles::make_local(THREAD, implementor);
C2V_END

C2V_VMENTRY(jboolean, methodIsIgnoredBySecurityStackWalk,(JNIEnv *, jobject, jobject jvmci_method))
  methodHandle method = CompilerToVM::asMethod(jvmci_method);
  return method->is_ignored_by_security_stack_walk();
C2V_END

C2V_VMENTRY(jboolean, isCompilable,(JNIEnv *, jobject, jobject jvmci_method))
  methodHandle method = CompilerToVM::asMethod(jvmci_method);
  return !method->is_not_compilable(CompLevel_full_optimization);
C2V_END

C2V_VMENTRY(jboolean, hasNeverInlineDirective,(JNIEnv *, jobject, jobject jvmci_method))
  methodHandle method = CompilerToVM::asMethod(jvmci_method);
  return CompilerOracle::should_not_inline(method) || method->dont_inline();
C2V_END

C2V_VMENTRY(jboolean, shouldInlineMethod,(JNIEnv *, jobject, jobject jvmci_method))
  methodHandle method = CompilerToVM::asMethod(jvmci_method);
  return CompilerOracle::should_inline(method) || method->force_inline();
C2V_END

C2V_VMENTRY(jobject, lookupType, (JNIEnv*, jobject, jstring jname, jclass accessing_class, jboolean resolve))
  ResourceMark rm;
  Handle name(THREAD, JNIHandles::resolve(jname));
  Symbol* class_name = java_lang_String::as_symbol(name(), CHECK_0);
  if (java_lang_String::length(name()) <= 1) {
    THROW_MSG_0(vmSymbols::java_lang_InternalError(), err_msg("Primitive type %s should be handled in Java code", class_name->as_C_string()));
  }

  Klass* resolved_klass = NULL;
  if (JNIHandles::resolve(accessing_class) == NULL) {
    THROW_0(vmSymbols::java_lang_NullPointerException());
  }
  Klass* accessing_klass = java_lang_Class::as_Klass(JNIHandles::resolve(accessing_class));
  Handle class_loader(THREAD, accessing_klass->class_loader());
  Handle protection_domain(THREAD, accessing_klass->protection_domain());

  if (resolve) {
    resolved_klass = SystemDictionary::resolve_or_null(class_name, class_loader, protection_domain, CHECK_0);
  } else {
    if (class_name->byte_at(0) == 'L' &&
      class_name->byte_at(class_name->utf8_length()-1) == ';') {
      // This is a name from a signature.  Strip off the trimmings.
      // Call recursive to keep scope of strippedsym.
      TempNewSymbol strippedsym = SymbolTable::new_symbol(class_name->as_utf8()+1,
                                                          class_name->utf8_length()-2,
                                                          CHECK_0);
      resolved_klass = SystemDictionary::find(strippedsym, class_loader, protection_domain, CHECK_0);
    } else if (FieldType::is_array(class_name)) {
      FieldArrayInfo fd;
      // dimension and object_key in FieldArrayInfo are assigned as a side-effect
      // of this call
      BasicType t = FieldType::get_array_info(class_name, fd, CHECK_0);
      if (t == T_OBJECT) {
        TempNewSymbol strippedsym = SymbolTable::new_symbol(class_name->as_utf8()+1+fd.dimension(),
                                                            class_name->utf8_length()-2-fd.dimension(),
                                                            CHECK_0);
        // naked oop "k" is OK here -- we assign back into it
        resolved_klass = SystemDictionary::find(strippedsym,
                                                             class_loader,
                                                             protection_domain,
                                                             CHECK_0);
        if (resolved_klass != NULL) {
          resolved_klass = resolved_klass->array_klass(fd.dimension(), CHECK_0);
        }
      } else {
        resolved_klass = Universe::typeArrayKlassObj(t);
        resolved_klass = TypeArrayKlass::cast(resolved_klass)->array_klass(fd.dimension(), CHECK_0);
      }
    }
  }
  oop result = CompilerToVM::get_jvmci_type(resolved_klass, CHECK_NULL);
  return JNIHandles::make_local(THREAD, result);
C2V_END

C2V_VMENTRY(jobject, resolveConstantInPool, (JNIEnv*, jobject, jobject jvmci_constant_pool, jint index))
  constantPoolHandle cp = CompilerToVM::asConstantPool(jvmci_constant_pool);
  oop result = cp->resolve_constant_at(index, CHECK_NULL);
  return JNIHandles::make_local(THREAD, result);
C2V_END

C2V_VMENTRY(jobject, resolvePossiblyCachedConstantInPool, (JNIEnv*, jobject, jobject jvmci_constant_pool, jint index))
  constantPoolHandle cp = CompilerToVM::asConstantPool(jvmci_constant_pool);
  oop result = cp->resolve_possibly_cached_constant_at(index, CHECK_NULL);
  return JNIHandles::make_local(THREAD, result);
C2V_END

C2V_VMENTRY(jint, lookupNameAndTypeRefIndexInPool, (JNIEnv*, jobject, jobject jvmci_constant_pool, jint index))
  constantPoolHandle cp = CompilerToVM::asConstantPool(jvmci_constant_pool);
  return cp->name_and_type_ref_index_at(index);
C2V_END

C2V_VMENTRY(jobject, lookupNameInPool, (JNIEnv*, jobject, jobject jvmci_constant_pool, jint which))
  constantPoolHandle cp = CompilerToVM::asConstantPool(jvmci_constant_pool);
  Handle sym = java_lang_String::create_from_symbol(cp->name_ref_at(which), CHECK_NULL);
  return JNIHandles::make_local(THREAD, sym());
C2V_END

C2V_VMENTRY(jobject, lookupSignatureInPool, (JNIEnv*, jobject, jobject jvmci_constant_pool, jint which))
  constantPoolHandle cp = CompilerToVM::asConstantPool(jvmci_constant_pool);
  Handle sym = java_lang_String::create_from_symbol(cp->signature_ref_at(which), CHECK_NULL);
  return JNIHandles::make_local(THREAD, sym());
C2V_END

C2V_VMENTRY(jint, lookupKlassRefIndexInPool, (JNIEnv*, jobject, jobject jvmci_constant_pool, jint index))
  constantPoolHandle cp = CompilerToVM::asConstantPool(jvmci_constant_pool);
  return cp->klass_ref_index_at(index);
C2V_END

C2V_VMENTRY(jobject, resolveTypeInPool, (JNIEnv*, jobject, jobject jvmci_constant_pool, jint index))
  constantPoolHandle cp = CompilerToVM::asConstantPool(jvmci_constant_pool);
  Klass* resolved_klass = cp->klass_at(index, CHECK_NULL);
  oop klass = CompilerToVM::get_jvmci_type(resolved_klass, CHECK_NULL);
  return JNIHandles::make_local(THREAD, klass);
C2V_END

C2V_VMENTRY(jobject, lookupKlassInPool, (JNIEnv*, jobject, jobject jvmci_constant_pool, jint index, jbyte opcode))
  constantPoolHandle cp = CompilerToVM::asConstantPool(jvmci_constant_pool);
  KlassHandle loading_klass(cp->pool_holder());
  bool is_accessible = false;
  KlassHandle klass = JVMCIEnv::get_klass_by_index(cp, index, is_accessible, loading_klass);
  Symbol* symbol = NULL;
  if (klass.is_null()) {
    symbol = cp->klass_name_at(index);
  }
  oop result_oop;
  if (!klass.is_null()) {
    result_oop = CompilerToVM::get_jvmci_type(klass, CHECK_NULL);
  } else {
    Handle result = java_lang_String::create_from_symbol(symbol, CHECK_NULL);
    result_oop = result();
  }
  return JNIHandles::make_local(THREAD, result_oop);
C2V_END

C2V_VMENTRY(jobject, lookupAppendixInPool, (JNIEnv*, jobject, jobject jvmci_constant_pool, jint index))
  constantPoolHandle cp = CompilerToVM::asConstantPool(jvmci_constant_pool);
  oop appendix_oop = ConstantPool::appendix_at_if_loaded(cp, index);
  return JNIHandles::make_local(THREAD, appendix_oop);
C2V_END

C2V_VMENTRY(jobject, lookupMethodInPool, (JNIEnv*, jobject, jobject jvmci_constant_pool, jint index, jbyte opcode))
  constantPoolHandle cp = CompilerToVM::asConstantPool(jvmci_constant_pool);
  instanceKlassHandle pool_holder(cp->pool_holder());
  Bytecodes::Code bc = (Bytecodes::Code) (((int) opcode) & 0xFF);
  methodHandle method = JVMCIEnv::get_method_by_index(cp, index, bc, pool_holder);
  oop result = CompilerToVM::get_jvmci_method(method, CHECK_NULL);
  return JNIHandles::make_local(THREAD, result);
C2V_END

C2V_VMENTRY(jint, constantPoolRemapInstructionOperandFromCache, (JNIEnv*, jobject, jobject jvmci_constant_pool, jint index))
  constantPoolHandle cp = CompilerToVM::asConstantPool(jvmci_constant_pool);
  return cp->remap_instruction_operand_from_cache(index);
C2V_END

C2V_VMENTRY(jobject, resolveFieldInPool, (JNIEnv*, jobject, jobject jvmci_constant_pool, jint index, jobject jvmci_method, jbyte opcode, jintArray info_handle))
  ResourceMark rm;
  constantPoolHandle cp = CompilerToVM::asConstantPool(jvmci_constant_pool);
  Bytecodes::Code code = (Bytecodes::Code)(((int) opcode) & 0xFF);
  fieldDescriptor fd;
  LinkInfo link_info(cp, index, (jvmci_method != NULL) ? CompilerToVM::asMethod(jvmci_method) : NULL, CHECK_0);
  LinkResolver::resolve_field(fd, link_info, Bytecodes::java_code(code), false, CHECK_0);
  typeArrayOop info = (typeArrayOop) JNIHandles::resolve(info_handle);
  if (info == NULL || info->length() != 3) {
    JVMCI_ERROR_NULL("info must not be null and have a length of 3");
  }
  info->int_at_put(0, fd.access_flags().as_int());
  info->int_at_put(1, fd.offset());
  info->int_at_put(2, fd.index());
  oop field_holder = CompilerToVM::get_jvmci_type(fd.field_holder(), CHECK_NULL);
  return JNIHandles::make_local(THREAD, field_holder);
C2V_END

C2V_VMENTRY(jint, getVtableIndexForInterfaceMethod, (JNIEnv *, jobject, jobject jvmci_type, jobject jvmci_method))
  ResourceMark rm;
  Klass* klass = CompilerToVM::asKlass(jvmci_type);
  Method* method = CompilerToVM::asMethod(jvmci_method);
  if (klass->is_interface()) {
    THROW_MSG_0(vmSymbols::java_lang_InternalError(), err_msg("Interface %s should be handled in Java code", klass->external_name()));
  }
  if (!method->method_holder()->is_interface()) {
    THROW_MSG_0(vmSymbols::java_lang_InternalError(), err_msg("Method %s is not held by an interface, this case should be handled in Java code", method->name_and_sig_as_C_string()));
  }
  if (!InstanceKlass::cast(klass)->is_linked()) {
    THROW_MSG_0(vmSymbols::java_lang_InternalError(), err_msg("Class %s must be linked", klass->external_name()));
  }
  return LinkResolver::vtable_index_of_interface_method(klass, method);
C2V_END

C2V_VMENTRY(jobject, resolveMethod, (JNIEnv *, jobject, jobject receiver_jvmci_type, jobject jvmci_method, jobject caller_jvmci_type))
  KlassHandle recv_klass = CompilerToVM::asKlass(receiver_jvmci_type);
  KlassHandle caller_klass = CompilerToVM::asKlass(caller_jvmci_type);
  methodHandle method = CompilerToVM::asMethod(jvmci_method);

  KlassHandle h_resolved   (THREAD, method->method_holder());
  Symbol* h_name      = method->name();
  Symbol* h_signature = method->signature();

  if (MethodHandles::is_signature_polymorphic_method(method())) {
      // Signature polymorphic methods are already resolved, JVMCI just returns NULL in this case.
      return NULL;
  }

  LinkInfo link_info(h_resolved, h_name, h_signature, caller_klass);
  methodHandle m;
  // Only do exact lookup if receiver klass has been linked.  Otherwise,
  // the vtable has not been setup, and the LinkResolver will fail.
  if (recv_klass->is_array_klass() ||
      InstanceKlass::cast(recv_klass())->is_linked() && !recv_klass->is_interface()) {
    if (h_resolved->is_interface()) {
      m = LinkResolver::resolve_interface_call_or_null(recv_klass, link_info);
    } else {
      m = LinkResolver::resolve_virtual_call_or_null(recv_klass, link_info);
    }
  }

  if (m.is_null()) {
    // Return NULL if there was a problem with lookup (uninitialized class, etc.)
    return NULL;
  }

  oop result = CompilerToVM::get_jvmci_method(m, CHECK_NULL);
  return JNIHandles::make_local(THREAD, result);
C2V_END

C2V_VMENTRY(jboolean, hasFinalizableSubclass,(JNIEnv *, jobject, jobject jvmci_type))
  Klass* klass = CompilerToVM::asKlass(jvmci_type);
  assert(klass != NULL, "method must not be called for primitive types");
  return Dependencies::find_finalizable_subclass(klass) != NULL;
C2V_END

C2V_VMENTRY(jobject, getClassInitializer, (JNIEnv *, jobject, jobject jvmci_type))
  InstanceKlass* klass = (InstanceKlass*) CompilerToVM::asKlass(jvmci_type);
  oop result = CompilerToVM::get_jvmci_method(klass->class_initializer(), CHECK_NULL);
  return JNIHandles::make_local(THREAD, result);
C2V_END

C2V_VMENTRY(jlong, getMaxCallTargetOffset, (JNIEnv*, jobject, jlong addr))
  address target_addr = (address) addr;
  if (target_addr != 0x0) {
    int64_t off_low = (int64_t)target_addr - ((int64_t)CodeCache::low_bound() + sizeof(int));
    int64_t off_high = (int64_t)target_addr - ((int64_t)CodeCache::high_bound() + sizeof(int));
    return MAX2(ABS(off_low), ABS(off_high));
  }
  return -1;
C2V_END

C2V_VMENTRY(void, doNotInlineOrCompile,(JNIEnv *, jobject,  jobject jvmci_method))
  methodHandle method = CompilerToVM::asMethod(jvmci_method);
  method->set_not_c1_compilable();
  method->set_not_c2_compilable();
  method->set_dont_inline(true);
C2V_END

C2V_VMENTRY(jint, installCode, (JNIEnv *jniEnv, jobject, jobject target, jobject compiled_code, jobject installed_code, jobject speculation_log))
  ResourceMark rm;
  HandleMark hm;
  Handle target_handle(THREAD, JNIHandles::resolve(target));
  Handle compiled_code_handle(THREAD, JNIHandles::resolve(compiled_code));
  CodeBlob* cb = NULL;
  Handle installed_code_handle(THREAD, JNIHandles::resolve(installed_code));
  Handle speculation_log_handle(THREAD, JNIHandles::resolve(speculation_log));

  JVMCICompiler* compiler = JVMCICompiler::instance(CHECK_JNI_ERR);

  TraceTime install_time("installCode", JVMCICompiler::codeInstallTimer());
  bool is_immutable_PIC = HotSpotCompiledCode::isImmutablePIC(compiled_code_handle) > 0;
  CodeInstaller installer(is_immutable_PIC);
  JVMCIEnv::CodeInstallResult result = installer.install(compiler, target_handle, compiled_code_handle, cb, installed_code_handle, speculation_log_handle, CHECK_0);

  if (PrintCodeCacheOnCompilation) {
    stringStream s;
    // Dump code cache  into a buffer before locking the tty,
    {
      MutexLockerEx mu(CodeCache_lock, Mutex::_no_safepoint_check_flag);
      CodeCache::print_summary(&s, false);
    }
    ttyLocker ttyl;
    tty->print_raw_cr(s.as_string());
  }

  if (result != JVMCIEnv::ok) {
    assert(cb == NULL, "should be");
  } else {
    if (!installed_code_handle.is_null()) {
      assert(installed_code_handle->is_a(InstalledCode::klass()), "wrong type");
      nmethod::invalidate_installed_code(installed_code_handle, CHECK_0);
      {
        // Ensure that all updates to the InstalledCode fields are consistent.
        MutexLockerEx pl(Patching_lock, Mutex::_no_safepoint_check_flag);
        InstalledCode::set_address(installed_code_handle, (jlong) cb);
        InstalledCode::set_version(installed_code_handle, InstalledCode::version(installed_code_handle) + 1);
        if (cb->is_nmethod()) {
          InstalledCode::set_entryPoint(installed_code_handle, (jlong) cb->as_nmethod_or_null()->verified_entry_point());
        } else {
          InstalledCode::set_entryPoint(installed_code_handle, (jlong) cb->code_begin());
        }
        if (installed_code_handle->is_a(HotSpotInstalledCode::klass())) {
          HotSpotInstalledCode::set_size(installed_code_handle, cb->size());
          HotSpotInstalledCode::set_codeStart(installed_code_handle, (jlong) cb->code_begin());
          HotSpotInstalledCode::set_codeSize(installed_code_handle, cb->code_size());
        }
      }
      nmethod* nm = cb->as_nmethod_or_null();
      if (nm != NULL && installed_code_handle->is_scavengable()) {
        assert(nm->detect_scavenge_root_oops(), "nm should be scavengable if installed_code is scavengable");
        if (!UseG1GC) {
          assert(nm->on_scavenge_root_list(), "nm should be on scavengable list");
        }
      }
    }
  }
  return result;
C2V_END

C2V_VMENTRY(jint, getMetadata, (JNIEnv *jniEnv, jobject, jobject target, jobject compiled_code, jobject metadata))
  ResourceMark rm;
  HandleMark hm;

  Handle target_handle(THREAD, JNIHandles::resolve(target));
  Handle compiled_code_handle(THREAD, JNIHandles::resolve(compiled_code));
  Handle metadata_handle(THREAD, JNIHandles::resolve(metadata));

  CodeMetadata code_metadata;
  CodeBlob *cb = NULL;
  CodeInstaller installer(true /* immutable PIC compilation */);

  JVMCIEnv::CodeInstallResult result = installer.gather_metadata(target_handle, compiled_code_handle, code_metadata, CHECK_0);
  if (result != JVMCIEnv::ok) {
    return result;
  }

  if (code_metadata.get_nr_pc_desc() > 0) {
    typeArrayHandle pcArrayOop = oopFactory::new_byteArray_handle(sizeof(PcDesc) * code_metadata.get_nr_pc_desc(), CHECK_(JVMCIEnv::cache_full));
    memcpy(pcArrayOop->byte_at_addr(0), code_metadata.get_pc_desc(), sizeof(PcDesc) * code_metadata.get_nr_pc_desc());
    HotSpotMetaData::set_pcDescBytes(metadata_handle, pcArrayOop());
  }

  if (code_metadata.get_scopes_size() > 0) {
    typeArrayHandle scopesArrayOop = oopFactory::new_byteArray_handle(code_metadata.get_scopes_size(), CHECK_(JVMCIEnv::cache_full));
    memcpy(scopesArrayOop->byte_at_addr(0), code_metadata.get_scopes_desc(), code_metadata.get_scopes_size());
    HotSpotMetaData::set_scopesDescBytes(metadata_handle, scopesArrayOop());
  }

  RelocBuffer* reloc_buffer = code_metadata.get_reloc_buffer();
  typeArrayHandle relocArrayOop = oopFactory::new_byteArray_handle((int) reloc_buffer->size(), CHECK_(JVMCIEnv::cache_full));
  if (reloc_buffer->size() > 0) {
    memcpy(relocArrayOop->byte_at_addr(0), reloc_buffer->begin(), reloc_buffer->size());
  }
  HotSpotMetaData::set_relocBytes(metadata_handle, relocArrayOop());

  const OopMapSet* oopMapSet = installer.oopMapSet();
  {
    ResourceMark mark;
    ImmutableOopMapBuilder builder(oopMapSet);
    int oopmap_size = builder.heap_size();
    typeArrayHandle oopMapArrayHandle = oopFactory::new_byteArray_handle(oopmap_size, CHECK_(JVMCIEnv::cache_full));
    builder.generate_into((address) oopMapArrayHandle->byte_at_addr(0));
    HotSpotMetaData::set_oopMaps(metadata_handle, oopMapArrayHandle());
  }

  AOTOopRecorder* recorder = code_metadata.get_oop_recorder();

  int nr_meta_strings = recorder->nr_meta_strings();
  objArrayOop metadataArray = oopFactory::new_objectArray(nr_meta_strings, CHECK_(JVMCIEnv::cache_full));
  objArrayHandle metadataArrayHandle(THREAD, metadataArray);
  for (int i = 0; i < nr_meta_strings; ++i) {
    const char* element = recorder->meta_element(i);
    Handle java_string = java_lang_String::create_from_str(element, CHECK_(JVMCIEnv::cache_full));
    metadataArrayHandle->obj_at_put(i, java_string());
  }
  HotSpotMetaData::set_metadata(metadata_handle, metadataArrayHandle());

  ExceptionHandlerTable* handler = code_metadata.get_exception_table();
  int table_size = handler->size_in_bytes();
  typeArrayHandle exceptionArrayOop = oopFactory::new_byteArray_handle(table_size, CHECK_(JVMCIEnv::cache_full));

  if (table_size > 0) {
    handler->copy_bytes_to((address) exceptionArrayOop->byte_at_addr(0));
  }
  HotSpotMetaData::set_exceptionBytes(metadata_handle, exceptionArrayOop());

  return result;
C2V_END

C2V_VMENTRY(void, resetCompilationStatistics, (JNIEnv *jniEnv, jobject))
  JVMCICompiler* compiler = JVMCICompiler::instance(CHECK);
  CompilerStatistics* stats = compiler->stats();
  stats->_standard.reset();
  stats->_osr.reset();
C2V_END

C2V_VMENTRY(jobject, disassembleCodeBlob, (JNIEnv *jniEnv, jobject, jobject installedCode))
  ResourceMark rm;
  HandleMark hm;

  if (installedCode == NULL) {
    THROW_MSG_NULL(vmSymbols::java_lang_NullPointerException(), "installedCode is null");
  }

  jlong codeBlob = InstalledCode::address(installedCode);
  if (codeBlob == 0L) {
    return NULL;
  }

  CodeBlob* cb = (CodeBlob*) (address) codeBlob;
  if (cb == NULL) {
    return NULL;
  }

  // We don't want the stringStream buffer to resize during disassembly as it
  // uses scoped resource memory. If a nested function called during disassembly uses
  // a ResourceMark and the buffer expands within the scope of the mark,
  // the buffer becomes garbage when that scope is exited. Experience shows that
  // the disassembled code is typically about 10x the code size so a fixed buffer
  // sized to 20x code size plus a fixed amount for header info should be sufficient.
  int bufferSize = cb->code_size() * 20 + 1024;
  char* buffer = NEW_RESOURCE_ARRAY(char, bufferSize);
  stringStream st(buffer, bufferSize);
  if (cb->is_nmethod()) {
    nmethod* nm = (nmethod*) cb;
    if (!nm->is_alive()) {
      return NULL;
    }
  }
  Disassembler::decode(cb, &st);
  if (st.size() <= 0) {
    return NULL;
  }

  Handle result = java_lang_String::create_from_platform_dependent_str(st.as_string(), CHECK_NULL);
  return JNIHandles::make_local(THREAD, result());
C2V_END

C2V_VMENTRY(jobject, getStackTraceElement, (JNIEnv*, jobject, jobject jvmci_method, int bci))
  ResourceMark rm;
  HandleMark hm;

  methodHandle method = CompilerToVM::asMethod(jvmci_method);
  oop element = java_lang_StackTraceElement::create(method, bci, CHECK_NULL);
  return JNIHandles::make_local(THREAD, element);
C2V_END

C2V_VMENTRY(jobject, executeInstalledCode, (JNIEnv*, jobject, jobject args, jobject hotspotInstalledCode))
  ResourceMark rm;
  HandleMark hm;

  jlong nmethodValue = InstalledCode::address(hotspotInstalledCode);
  if (nmethodValue == 0L) {
    THROW_NULL(vmSymbols::jdk_vm_ci_code_InvalidInstalledCodeException());
  }
  nmethod* nm = (nmethod*) (address) nmethodValue;
  methodHandle mh = nm->method();
  Symbol* signature = mh->signature();
  JavaCallArguments jca(mh->size_of_parameters());

  JavaArgumentUnboxer jap(signature, &jca, (arrayOop) JNIHandles::resolve(args), mh->is_static());
  JavaValue result(jap.get_ret_type());
  jca.set_alternative_target(nm);
  JavaCalls::call(&result, mh, &jca, CHECK_NULL);

  if (jap.get_ret_type() == T_VOID) {
    return NULL;
  } else if (jap.get_ret_type() == T_OBJECT || jap.get_ret_type() == T_ARRAY) {
    return JNIHandles::make_local(THREAD, (oop) result.get_jobject());
  } else {
    jvalue *value = (jvalue *) result.get_value_addr();
    // Narrow the value down if required (Important on big endian machines)
    switch (jap.get_ret_type()) {
      case T_BOOLEAN:
       value->z = (jboolean) value->i;
       break;
      case T_BYTE:
       value->b = (jbyte) value->i;
       break;
      case T_CHAR:
       value->c = (jchar) value->i;
       break;
      case T_SHORT:
       value->s = (jshort) value->i;
       break;
     }
    oop o = java_lang_boxing_object::create(jap.get_ret_type(), value, CHECK_NULL);
    return JNIHandles::make_local(THREAD, o);
  }
C2V_END

C2V_VMENTRY(jlongArray, getLineNumberTable, (JNIEnv *, jobject, jobject jvmci_method))
  Method* method = CompilerToVM::asMethod(jvmci_method);
  if (!method->has_linenumber_table()) {
    return NULL;
  }
  u2 num_entries = 0;
  CompressedLineNumberReadStream streamForSize(method->compressed_linenumber_table());
  while (streamForSize.read_pair()) {
    num_entries++;
  }

  CompressedLineNumberReadStream stream(method->compressed_linenumber_table());
  typeArrayOop result = oopFactory::new_longArray(2 * num_entries, CHECK_NULL);

  int i = 0;
  jlong value;
  while (stream.read_pair()) {
    value = ((long) stream.bci());
    result->long_at_put(i, value);
    value = ((long) stream.line());
    result->long_at_put(i + 1, value);
    i += 2;
  }

  return (jlongArray) JNIHandles::make_local(THREAD, result);
C2V_END

C2V_VMENTRY(jlong, getLocalVariableTableStart, (JNIEnv *, jobject, jobject jvmci_method))
  ResourceMark rm;
  Method* method = CompilerToVM::asMethod(jvmci_method);
  if (!method->has_localvariable_table()) {
    return 0;
  }
  return (jlong) (address) method->localvariable_table_start();
C2V_END

C2V_VMENTRY(jint, getLocalVariableTableLength, (JNIEnv *, jobject, jobject jvmci_method))
  ResourceMark rm;
  Method* method = CompilerToVM::asMethod(jvmci_method);
  return method->localvariable_table_length();
C2V_END

C2V_VMENTRY(void, reprofile, (JNIEnv*, jobject, jobject jvmci_method))
  Method* method = CompilerToVM::asMethod(jvmci_method);
  MethodCounters* mcs = method->method_counters();
  if (mcs != NULL) {
    mcs->clear_counters();
  }
  NOT_PRODUCT(method->set_compiled_invocation_count(0));

  CompiledMethod* code = method->code();
  if (code != NULL) {
    code->make_not_entrant();
  }

  MethodData* method_data = method->method_data();
  if (method_data == NULL) {
    ClassLoaderData* loader_data = method->method_holder()->class_loader_data();
    method_data = MethodData::allocate(loader_data, method, CHECK);
    method->set_method_data(method_data);
  } else {
    method_data->initialize();
  }
C2V_END


C2V_VMENTRY(void, invalidateInstalledCode, (JNIEnv*, jobject, jobject installed_code))
  Handle installed_code_handle(THREAD, JNIHandles::resolve(installed_code));
  nmethod::invalidate_installed_code(installed_code_handle, CHECK);
C2V_END

C2V_VMENTRY(jlongArray, collectCounters, (JNIEnv*, jobject))
  typeArrayOop arrayOop = oopFactory::new_longArray(JVMCICounterSize, CHECK_NULL);
  JavaThread::collect_counters(arrayOop);
  return (jlongArray) JNIHandles::make_local(THREAD, arrayOop);
C2V_END

C2V_VMENTRY(int, allocateCompileId, (JNIEnv*, jobject, jobject jvmci_method, int entry_bci))
  HandleMark hm;
  ResourceMark rm;
  if (JNIHandles::resolve(jvmci_method) == NULL) {
    THROW_0(vmSymbols::java_lang_NullPointerException());
  }
  Method* method = CompilerToVM::asMethod(jvmci_method);
  if (entry_bci >= method->code_size() || entry_bci < -1) {
    THROW_MSG_0(vmSymbols::java_lang_IllegalArgumentException(), err_msg("Unexpected bci %d", entry_bci));
  }
  return CompileBroker::assign_compile_id_unlocked(THREAD, method, entry_bci);
C2V_END


C2V_VMENTRY(jboolean, isMature, (JNIEnv*, jobject, jlong metaspace_method_data))
  MethodData* mdo = CompilerToVM::asMethodData(metaspace_method_data);
  return mdo != NULL && mdo->is_mature();
C2V_END

C2V_VMENTRY(jboolean, hasCompiledCodeForOSR, (JNIEnv*, jobject, jobject jvmci_method, int entry_bci, int comp_level))
  Method* method = CompilerToVM::asMethod(jvmci_method);
  return method->lookup_osr_nmethod_for(entry_bci, comp_level, true) != NULL;
C2V_END

C2V_VMENTRY(jobject, getSymbol, (JNIEnv*, jobject, jlong symbol))
  Handle sym = java_lang_String::create_from_symbol((Symbol*)(address)symbol, CHECK_NULL);
  return JNIHandles::make_local(THREAD, sym());
C2V_END

bool matches(jobjectArray methods, Method* method) {
  objArrayOop methods_oop = (objArrayOop) JNIHandles::resolve(methods);

  for (int i = 0; i < methods_oop->length(); i++) {
    oop resolved = methods_oop->obj_at(i);
    if (resolved->is_a(HotSpotResolvedJavaMethodImpl::klass()) && CompilerToVM::asMethod(resolved) == method) {
      return true;
    }
  }
  return false;
}

C2V_VMENTRY(jobject, getNextStackFrame, (JNIEnv*, jobject compilerToVM, jobject hs_frame, jobjectArray methods, jint initialSkip))
  ResourceMark rm;

  if (!thread->has_last_Java_frame()) return NULL;
  Handle result = HotSpotStackFrameReference::klass()->allocate_instance_handle(thread);
  HotSpotStackFrameReference::klass()->initialize(thread);

  StackFrameStream fst(thread);
  if (hs_frame != NULL) {
    // look for the correct stack frame if one is given
    intptr_t* stack_pointer = (intptr_t*) HotSpotStackFrameReference::stackPointer(hs_frame);
    while (fst.current()->sp() != stack_pointer && !fst.is_done()) {
      fst.next();
    }
    if (fst.current()->sp() != stack_pointer) {
      THROW_MSG_NULL(vmSymbols::java_lang_IllegalStateException(), "stack frame not found")
    }
  }

  int frame_number = 0;
  vframe* vf = vframe::new_vframe(fst.current(), fst.register_map(), thread);
  if (hs_frame != NULL) {
    // look for the correct vframe within the stack frame if one is given
    int last_frame_number = HotSpotStackFrameReference::frameNumber(hs_frame);
    while (frame_number < last_frame_number) {
      if (vf->is_top()) {
        THROW_MSG_NULL(vmSymbols::java_lang_IllegalStateException(), "invalid frame number")
      }
      vf = vf->sender();
      frame_number ++;
    }
    // move one frame forward
    if (vf->is_top()) {
      if (fst.is_done()) {
        return NULL;
      }
      fst.next();
      vf = vframe::new_vframe(fst.current(), fst.register_map(), thread);
      frame_number = 0;
    } else {
      vf = vf->sender();
      frame_number++;
    }
  }

  while (true) {
    // look for the given method
    while (true) {
      StackValueCollection* locals = NULL;
      if (vf->is_compiled_frame()) {
        // compiled method frame
        compiledVFrame* cvf = compiledVFrame::cast(vf);
        if (methods == NULL || matches(methods, cvf->method())) {
          if (initialSkip > 0) {
            initialSkip --;
          } else {
            ScopeDesc* scope = cvf->scope();
            // native wrapper do not have a scope
            if (scope != NULL && scope->objects() != NULL) {
              bool realloc_failures = Deoptimization::realloc_objects(thread, fst.current(), scope->objects(), THREAD);
              Deoptimization::reassign_fields(fst.current(), fst.register_map(), scope->objects(), realloc_failures, false);

              GrowableArray<ScopeValue*>* local_values = scope->locals();
              typeArrayOop array_oop = oopFactory::new_boolArray(local_values->length(), thread);
              typeArrayHandle array(THREAD, array_oop);
              for (int i = 0; i < local_values->length(); i++) {
                ScopeValue* value = local_values->at(i);
                if (value->is_object()) {
                  array->bool_at_put(i, true);
                }
              }
              HotSpotStackFrameReference::set_localIsVirtual(result, array());
            } else {
              HotSpotStackFrameReference::set_localIsVirtual(result, NULL);
            }

            locals = cvf->locals();
            HotSpotStackFrameReference::set_bci(result, cvf->bci());
            oop method = CompilerToVM::get_jvmci_method(cvf->method(), CHECK_NULL);
            HotSpotStackFrameReference::set_method(result, method);
          }
        }
      } else if (vf->is_interpreted_frame()) {
        // interpreted method frame
        interpretedVFrame* ivf = interpretedVFrame::cast(vf);
        if (methods == NULL || matches(methods, ivf->method())) {
          if (initialSkip > 0) {
            initialSkip --;
          } else {
            locals = ivf->locals();
            HotSpotStackFrameReference::set_bci(result, ivf->bci());
            oop method = CompilerToVM::get_jvmci_method(ivf->method(), CHECK_NULL);
            HotSpotStackFrameReference::set_method(result, method);
            HotSpotStackFrameReference::set_localIsVirtual(result, NULL);
          }
        }
      }

      // locals != NULL means that we found a matching frame and result is already partially initialized
      if (locals != NULL) {
        HotSpotStackFrameReference::set_compilerToVM(result, JNIHandles::resolve(compilerToVM));
        HotSpotStackFrameReference::set_stackPointer(result, (jlong) fst.current()->sp());
        HotSpotStackFrameReference::set_frameNumber(result, frame_number);

        // initialize the locals array
        objArrayOop array_oop = oopFactory::new_objectArray(locals->size(), CHECK_NULL);
        objArrayHandle array(THREAD, array_oop);
        for (int i = 0; i < locals->size(); i++) {
          StackValue* var = locals->at(i);
          if (var->type() == T_OBJECT) {
            array->obj_at_put(i, locals->at(i)->get_obj()());
          }
        }
        HotSpotStackFrameReference::set_locals(result, array());

        return JNIHandles::make_local(thread, result());
      }

      if (vf->is_top()) {
        break;
      }
      frame_number++;
      vf = vf->sender();
    } // end of vframe loop

    if (fst.is_done()) {
      break;
    }
    fst.next();
    vf = vframe::new_vframe(fst.current(), fst.register_map(), thread);
    frame_number = 0;
  } // end of frame loop

  // the end was reached without finding a matching method
  return NULL;
C2V_END

C2V_VMENTRY(void, resolveInvokeDynamicInPool, (JNIEnv*, jobject, jobject jvmci_constant_pool, jint index))
  constantPoolHandle cp = CompilerToVM::asConstantPool(jvmci_constant_pool);
  CallInfo callInfo;
  LinkResolver::resolve_invoke(callInfo, Handle(), cp, index, Bytecodes::_invokedynamic, CHECK);
  ConstantPoolCacheEntry* cp_cache_entry = cp->invokedynamic_cp_cache_entry_at(index);
  cp_cache_entry->set_dynamic_call(cp, callInfo);
C2V_END

C2V_VMENTRY(void, resolveInvokeHandleInPool, (JNIEnv*, jobject, jobject jvmci_constant_pool, jint index))
  constantPoolHandle cp = CompilerToVM::asConstantPool(jvmci_constant_pool);
  KlassHandle holder = cp->klass_ref_at(index, CHECK);
  Symbol* name = cp->name_ref_at(index);
  if (MethodHandles::is_signature_polymorphic_name(holder(), name)) {
    CallInfo callInfo;
    LinkResolver::resolve_invoke(callInfo, Handle(), cp, index, Bytecodes::_invokehandle, CHECK);
    ConstantPoolCacheEntry* cp_cache_entry = cp_cache_entry = cp->cache()->entry_at(cp->decode_cpcache_index(index));
    cp_cache_entry->set_method_handle(cp, callInfo);
  }
C2V_END

C2V_VMENTRY(jobject, getSignaturePolymorphicHolders, (JNIEnv*, jobject))
  objArrayHandle holders = oopFactory::new_objArray_handle(SystemDictionary::String_klass(), 2, CHECK_NULL);
  Handle mh = java_lang_String::create_from_str("Ljava/lang/invoke/MethodHandle;", CHECK_NULL);
  Handle vh = java_lang_String::create_from_str("Ljava/lang/invoke/VarHandle;", CHECK_NULL);
  holders->obj_at_put(0, mh());
  holders->obj_at_put(1, vh());
  return JNIHandles::make_local(THREAD, holders());
C2V_END

C2V_VMENTRY(jboolean, shouldDebugNonSafepoints, (JNIEnv*, jobject))
  //see compute_recording_non_safepoints in debugInfroRec.cpp
  if (JvmtiExport::should_post_compiled_method_load() && FLAG_IS_DEFAULT(DebugNonSafepoints)) {
    return true;
  }
  return DebugNonSafepoints;
C2V_END

// public native void materializeVirtualObjects(HotSpotStackFrameReference stackFrame, boolean invalidate);
C2V_VMENTRY(void, materializeVirtualObjects, (JNIEnv*, jobject, jobject hs_frame, bool invalidate))
  ResourceMark rm;

  if (hs_frame == NULL) {
    THROW_MSG(vmSymbols::java_lang_NullPointerException(), "stack frame is null")
  }

  HotSpotStackFrameReference::klass()->initialize(thread);

  // look for the given stack frame
  StackFrameStream fst(thread);
  intptr_t* stack_pointer = (intptr_t*) HotSpotStackFrameReference::stackPointer(hs_frame);
  while (fst.current()->sp() != stack_pointer && !fst.is_done()) {
    fst.next();
  }
  if (fst.current()->sp() != stack_pointer) {
    THROW_MSG(vmSymbols::java_lang_IllegalStateException(), "stack frame not found")
  }

  if (invalidate) {
    if (!fst.current()->is_compiled_frame()) {
      THROW_MSG(vmSymbols::java_lang_IllegalStateException(), "compiled stack frame expected")
    }
    assert(fst.current()->cb()->is_nmethod(), "nmethod expected");
    ((nmethod*) fst.current()->cb())->make_not_entrant();
  }
  Deoptimization::deoptimize(thread, *fst.current(), fst.register_map(), Deoptimization::Reason_none);
  // look for the frame again as it has been updated by deopt (pc, deopt state...)
  StackFrameStream fstAfterDeopt(thread);
  while (fstAfterDeopt.current()->sp() != stack_pointer && !fstAfterDeopt.is_done()) {
    fstAfterDeopt.next();
  }
  if (fstAfterDeopt.current()->sp() != stack_pointer) {
    THROW_MSG(vmSymbols::java_lang_IllegalStateException(), "stack frame not found after deopt")
  }

  vframe* vf = vframe::new_vframe(fstAfterDeopt.current(), fstAfterDeopt.register_map(), thread);
  if (!vf->is_compiled_frame()) {
    THROW_MSG(vmSymbols::java_lang_IllegalStateException(), "compiled stack frame expected")
  }

  GrowableArray<compiledVFrame*>* virtualFrames = new GrowableArray<compiledVFrame*>(10);
  while (true) {
    assert(vf->is_compiled_frame(), "Wrong frame type");
    virtualFrames->push(compiledVFrame::cast(vf));
    if (vf->is_top()) {
      break;
    }
    vf = vf->sender();
  }

  int last_frame_number = HotSpotStackFrameReference::frameNumber(hs_frame);
  if (last_frame_number >= virtualFrames->length()) {
    THROW_MSG(vmSymbols::java_lang_IllegalStateException(), "invalid frame number")
  }

  // Reallocate the non-escaping objects and restore their fields.
  assert (virtualFrames->at(last_frame_number)->scope() != NULL,"invalid scope");
  GrowableArray<ScopeValue*>* objects = virtualFrames->at(last_frame_number)->scope()->objects();

  if (objects == NULL) {
    // no objects to materialize
    return;
  }

  bool realloc_failures = Deoptimization::realloc_objects(thread, fstAfterDeopt.current(), objects, THREAD);
  Deoptimization::reassign_fields(fstAfterDeopt.current(), fstAfterDeopt.register_map(), objects, realloc_failures, false);

  for (int frame_index = 0; frame_index < virtualFrames->length(); frame_index++) {
    compiledVFrame* cvf = virtualFrames->at(frame_index);

    GrowableArray<ScopeValue*>* scopeLocals = cvf->scope()->locals();
    StackValueCollection* locals = cvf->locals();

    if (locals != NULL) {
      for (int i2 = 0; i2 < locals->size(); i2++) {
        StackValue* var = locals->at(i2);
        if (var->type() == T_OBJECT && scopeLocals->at(i2)->is_object()) {
          jvalue val;
          val.l = (jobject) locals->at(i2)->get_obj()();
          cvf->update_local(T_OBJECT, i2, val);
        }
      }
    }
  }

  // all locals are materialized by now
  HotSpotStackFrameReference::set_localIsVirtual(hs_frame, NULL);

  // update the locals array
  objArrayHandle array(THREAD, HotSpotStackFrameReference::locals(hs_frame));
  StackValueCollection* locals = virtualFrames->at(last_frame_number)->locals();
  for (int i = 0; i < locals->size(); i++) {
    StackValue* var = locals->at(i);
    if (var->type() == T_OBJECT) {
      array->obj_at_put(i, locals->at(i)->get_obj()());
    }
  }
C2V_END

C2V_VMENTRY(void, writeDebugOutput, (JNIEnv*, jobject, jbyteArray bytes, jint offset, jint length))
  if (bytes == NULL) {
    THROW(vmSymbols::java_lang_NullPointerException());
  }
  typeArrayOop array = (typeArrayOop) JNIHandles::resolve(bytes);

  // Check if offset and length are non negative.
  if (offset < 0 || length < 0) {
    THROW(vmSymbols::java_lang_ArrayIndexOutOfBoundsException());
  }
  // Check if the range is valid.
  if ((((unsigned int) length + (unsigned int) offset) > (unsigned int) array->length())) {
    THROW(vmSymbols::java_lang_ArrayIndexOutOfBoundsException());
  }
  while (length > 0) {
    jbyte* start = array->byte_at_addr(offset);
    tty->write((char*) start, MIN2(length, O_BUFLEN));
    length -= O_BUFLEN;
    offset += O_BUFLEN;
  }
C2V_END

C2V_VMENTRY(void, flushDebugOutput, (JNIEnv*, jobject))
  tty->flush();
C2V_END

C2V_VMENTRY(int, methodDataProfileDataSize, (JNIEnv*, jobject, jlong metaspace_method_data, jint position))
  ResourceMark rm;
  MethodData* mdo = CompilerToVM::asMethodData(metaspace_method_data);
  ProfileData* profile_data = mdo->data_at(position);
  if (mdo->is_valid(profile_data)) {
    return profile_data->size_in_bytes();
  }
  DataLayout* data    = mdo->extra_data_base();
  DataLayout* end   = mdo->extra_data_limit();
  for (;; data = mdo->next_extra(data)) {
    assert(data < end, "moved past end of extra data");
    profile_data = data->data_in();
    if (mdo->dp_to_di(profile_data->dp()) == position) {
      return profile_data->size_in_bytes();
    }
  }
  THROW_MSG_0(vmSymbols::java_lang_IllegalArgumentException(), err_msg("Invalid profile data position %d", position));
C2V_END

C2V_VMENTRY(jlong, getFingerprint, (JNIEnv*, jobject, jlong metaspace_klass))
  Klass *k = CompilerToVM::asKlass(metaspace_klass);
  if (k->is_instance_klass()) {
    return InstanceKlass::cast(k)->get_stored_fingerprint();
  } else {
    return 0;
  }
C2V_END

C2V_VMENTRY(int, interpreterFrameSize, (JNIEnv*, jobject, jobject bytecode_frame_handle))
  if (bytecode_frame_handle == NULL) {
    THROW_0(vmSymbols::java_lang_NullPointerException());
  }

  oop top_bytecode_frame = JNIHandles::resolve_non_null(bytecode_frame_handle);
  oop bytecode_frame = top_bytecode_frame;
  int size = 0;
  int callee_parameters = 0;
  int callee_locals = 0;
  Method* method = getMethodFromHotSpotMethod(BytecodePosition::method(bytecode_frame));
  int extra_args = method->max_stack() - BytecodeFrame::numStack(bytecode_frame);

  while (bytecode_frame != NULL) {
    int locks = BytecodeFrame::numLocks(bytecode_frame);
    int temps = BytecodeFrame::numStack(bytecode_frame);
    bool is_top_frame = (bytecode_frame == top_bytecode_frame);
    Method* method = getMethodFromHotSpotMethod(BytecodePosition::method(bytecode_frame));

    int frame_size = BytesPerWord * Interpreter::size_activation(method->max_stack(),
                                                                 temps + callee_parameters,
                                                                 extra_args,
                                                                 locks,
                                                                 callee_parameters,
                                                                 callee_locals,
                                                                 is_top_frame);
    size += frame_size;

    callee_parameters = method->size_of_parameters();
    callee_locals = method->max_locals();
    extra_args = 0;
    bytecode_frame = BytecodePosition::caller(bytecode_frame);
  }
  return size + Deoptimization::last_frame_adjust(0, callee_locals) * BytesPerWord;
C2V_END

C2V_VMENTRY(void, compileToBytecode, (JNIEnv*, jobject, jobject lambda_form_handle))
  Handle lambda_form(THREAD, JNIHandles::resolve_non_null(lambda_form_handle));
  if (lambda_form->is_a(SystemDictionary::LambdaForm_klass())) {
    TempNewSymbol compileToBytecode = SymbolTable::new_symbol("compileToBytecode", CHECK);
    JavaValue result(T_VOID);
    JavaCalls::call_special(&result, lambda_form, SystemDictionary::LambdaForm_klass(), compileToBytecode, vmSymbols::void_method_signature(), CHECK);
  } else {
    THROW_MSG(vmSymbols::java_lang_IllegalArgumentException(),
                err_msg("Unexpected type: %s", lambda_form->klass()->external_name()));
  }
C2V_END

#define CC (char*)  /*cast a literal from (const char*)*/
#define FN_PTR(f) CAST_FROM_FN_PTR(void*, &(c2v_ ## f))

#define STRING                "Ljava/lang/String;"
#define OBJECT                "Ljava/lang/Object;"
#define CLASS                 "Ljava/lang/Class;"
#define EXECUTABLE            "Ljava/lang/reflect/Executable;"
#define STACK_TRACE_ELEMENT   "Ljava/lang/StackTraceElement;"
#define INSTALLED_CODE        "Ljdk/vm/ci/code/InstalledCode;"
#define TARGET_DESCRIPTION    "Ljdk/vm/ci/code/TargetDescription;"
#define BYTECODE_FRAME        "Ljdk/vm/ci/code/BytecodeFrame;"
#define RESOLVED_METHOD       "Ljdk/vm/ci/meta/ResolvedJavaMethod;"
#define HS_RESOLVED_METHOD    "Ljdk/vm/ci/hotspot/HotSpotResolvedJavaMethodImpl;"
#define HS_RESOLVED_KLASS     "Ljdk/vm/ci/hotspot/HotSpotResolvedObjectTypeImpl;"
#define HS_CONSTANT_POOL      "Ljdk/vm/ci/hotspot/HotSpotConstantPool;"
#define HS_COMPILED_CODE      "Ljdk/vm/ci/hotspot/HotSpotCompiledCode;"
#define HS_CONFIG             "Ljdk/vm/ci/hotspot/HotSpotVMConfig;"
#define HS_METADATA           "Ljdk/vm/ci/hotspot/HotSpotMetaData;"
#define HS_STACK_FRAME_REF    "Ljdk/vm/ci/hotspot/HotSpotStackFrameReference;"
#define HS_SPECULATION_LOG    "Ljdk/vm/ci/hotspot/HotSpotSpeculationLog;"
#define METASPACE_METHOD_DATA "J"

JNINativeMethod CompilerToVM::methods[] = {
  {CC "getBytecode",                                  CC "(" HS_RESOLVED_METHOD ")[B",                                                      FN_PTR(getBytecode)},
  {CC "getExceptionTableStart",                       CC "(" HS_RESOLVED_METHOD ")J",                                                       FN_PTR(getExceptionTableStart)},
  {CC "getExceptionTableLength",                      CC "(" HS_RESOLVED_METHOD ")I",                                                       FN_PTR(getExceptionTableLength)},
  {CC "findUniqueConcreteMethod",                     CC "(" HS_RESOLVED_KLASS HS_RESOLVED_METHOD ")" HS_RESOLVED_METHOD,                   FN_PTR(findUniqueConcreteMethod)},
  {CC "getImplementor",                               CC "(" HS_RESOLVED_KLASS ")" HS_RESOLVED_KLASS,                                       FN_PTR(getImplementor)},
  {CC "getStackTraceElement",                         CC "(" HS_RESOLVED_METHOD "I)" STACK_TRACE_ELEMENT,                                   FN_PTR(getStackTraceElement)},
  {CC "methodIsIgnoredBySecurityStackWalk",           CC "(" HS_RESOLVED_METHOD ")Z",                                                       FN_PTR(methodIsIgnoredBySecurityStackWalk)},
  {CC "doNotInlineOrCompile",                         CC "(" HS_RESOLVED_METHOD ")V",                                                       FN_PTR(doNotInlineOrCompile)},
  {CC "isCompilable",                                 CC "(" HS_RESOLVED_METHOD ")Z",                                                       FN_PTR(isCompilable)},
  {CC "hasNeverInlineDirective",                      CC "(" HS_RESOLVED_METHOD ")Z",                                                       FN_PTR(hasNeverInlineDirective)},
  {CC "shouldInlineMethod",                           CC "(" HS_RESOLVED_METHOD ")Z",                                                       FN_PTR(shouldInlineMethod)},
  {CC "lookupType",                                   CC "(" STRING CLASS "Z)" HS_RESOLVED_KLASS,                                           FN_PTR(lookupType)},
  {CC "lookupNameInPool",                             CC "(" HS_CONSTANT_POOL "I)" STRING,                                                  FN_PTR(lookupNameInPool)},
  {CC "lookupNameAndTypeRefIndexInPool",              CC "(" HS_CONSTANT_POOL "I)I",                                                        FN_PTR(lookupNameAndTypeRefIndexInPool)},
  {CC "lookupSignatureInPool",                        CC "(" HS_CONSTANT_POOL "I)" STRING,                                                  FN_PTR(lookupSignatureInPool)},
  {CC "lookupKlassRefIndexInPool",                    CC "(" HS_CONSTANT_POOL "I)I",                                                        FN_PTR(lookupKlassRefIndexInPool)},
  {CC "lookupKlassInPool",                            CC "(" HS_CONSTANT_POOL "I)Ljava/lang/Object;",                                       FN_PTR(lookupKlassInPool)},
  {CC "lookupAppendixInPool",                         CC "(" HS_CONSTANT_POOL "I)" OBJECT,                                                  FN_PTR(lookupAppendixInPool)},
  {CC "lookupMethodInPool",                           CC "(" HS_CONSTANT_POOL "IB)" HS_RESOLVED_METHOD,                                     FN_PTR(lookupMethodInPool)},
  {CC "constantPoolRemapInstructionOperandFromCache", CC "(" HS_CONSTANT_POOL "I)I",                                                        FN_PTR(constantPoolRemapInstructionOperandFromCache)},
  {CC "resolveConstantInPool",                        CC "(" HS_CONSTANT_POOL "I)" OBJECT,                                                  FN_PTR(resolveConstantInPool)},
  {CC "resolvePossiblyCachedConstantInPool",          CC "(" HS_CONSTANT_POOL "I)" OBJECT,                                                  FN_PTR(resolvePossiblyCachedConstantInPool)},
  {CC "resolveTypeInPool",                            CC "(" HS_CONSTANT_POOL "I)" HS_RESOLVED_KLASS,                                       FN_PTR(resolveTypeInPool)},
  {CC "resolveFieldInPool",                           CC "(" HS_CONSTANT_POOL "I" HS_RESOLVED_METHOD "B[I)" HS_RESOLVED_KLASS,              FN_PTR(resolveFieldInPool)},
  {CC "resolveInvokeDynamicInPool",                   CC "(" HS_CONSTANT_POOL "I)V",                                                        FN_PTR(resolveInvokeDynamicInPool)},
  {CC "resolveInvokeHandleInPool",                    CC "(" HS_CONSTANT_POOL "I)V",                                                        FN_PTR(resolveInvokeHandleInPool)},
  {CC "resolveMethod",                                CC "(" HS_RESOLVED_KLASS HS_RESOLVED_METHOD HS_RESOLVED_KLASS ")" HS_RESOLVED_METHOD, FN_PTR(resolveMethod)},
  {CC "getSignaturePolymorphicHolders",               CC "()[" STRING,                                                                      FN_PTR(getSignaturePolymorphicHolders)},
  {CC "getVtableIndexForInterfaceMethod",             CC "(" HS_RESOLVED_KLASS HS_RESOLVED_METHOD ")I",                                     FN_PTR(getVtableIndexForInterfaceMethod)},
  {CC "getClassInitializer",                          CC "(" HS_RESOLVED_KLASS ")" HS_RESOLVED_METHOD,                                      FN_PTR(getClassInitializer)},
  {CC "hasFinalizableSubclass",                       CC "(" HS_RESOLVED_KLASS ")Z",                                                        FN_PTR(hasFinalizableSubclass)},
  {CC "getMaxCallTargetOffset",                       CC "(J)J",                                                                            FN_PTR(getMaxCallTargetOffset)},
  {CC "asResolvedJavaMethod",                         CC "(" EXECUTABLE ")" HS_RESOLVED_METHOD,                                             FN_PTR(asResolvedJavaMethod)},
  {CC "getResolvedJavaMethod",                        CC "(Ljava/lang/Object;J)" HS_RESOLVED_METHOD,                                        FN_PTR(getResolvedJavaMethod)},
  {CC "getConstantPool",                              CC "(Ljava/lang/Object;)" HS_CONSTANT_POOL,                                           FN_PTR(getConstantPool)},
  {CC "getResolvedJavaType",                          CC "(Ljava/lang/Object;JZ)" HS_RESOLVED_KLASS,                                        FN_PTR(getResolvedJavaType)},
  {CC "readConfiguration",                            CC "()[" OBJECT,                                                                      FN_PTR(readConfiguration)},
  {CC "installCode",                                  CC "(" TARGET_DESCRIPTION HS_COMPILED_CODE INSTALLED_CODE HS_SPECULATION_LOG ")I",    FN_PTR(installCode)},
  {CC "getMetadata",                                  CC "(" TARGET_DESCRIPTION HS_COMPILED_CODE HS_METADATA ")I",                          FN_PTR(getMetadata)},
  {CC "resetCompilationStatistics",                   CC "()V",                                                                             FN_PTR(resetCompilationStatistics)},
  {CC "disassembleCodeBlob",                          CC "(" INSTALLED_CODE ")" STRING,                                                     FN_PTR(disassembleCodeBlob)},
  {CC "executeInstalledCode",                         CC "([" OBJECT INSTALLED_CODE ")" OBJECT,                                             FN_PTR(executeInstalledCode)},
  {CC "getLineNumberTable",                           CC "(" HS_RESOLVED_METHOD ")[J",                                                      FN_PTR(getLineNumberTable)},
  {CC "getLocalVariableTableStart",                   CC "(" HS_RESOLVED_METHOD ")J",                                                       FN_PTR(getLocalVariableTableStart)},
  {CC "getLocalVariableTableLength",                  CC "(" HS_RESOLVED_METHOD ")I",                                                       FN_PTR(getLocalVariableTableLength)},
  {CC "reprofile",                                    CC "(" HS_RESOLVED_METHOD ")V",                                                       FN_PTR(reprofile)},
  {CC "invalidateInstalledCode",                      CC "(" INSTALLED_CODE ")V",                                                           FN_PTR(invalidateInstalledCode)},
  {CC "collectCounters",                              CC "()[J",                                                                            FN_PTR(collectCounters)},
  {CC "allocateCompileId",                            CC "(" HS_RESOLVED_METHOD "I)I",                                                      FN_PTR(allocateCompileId)},
  {CC "isMature",                                     CC "(" METASPACE_METHOD_DATA ")Z",                                                    FN_PTR(isMature)},
  {CC "hasCompiledCodeForOSR",                        CC "(" HS_RESOLVED_METHOD "II)Z",                                                     FN_PTR(hasCompiledCodeForOSR)},
  {CC "getSymbol",                                    CC "(J)" STRING,                                                                      FN_PTR(getSymbol)},
  {CC "getNextStackFrame",                            CC "(" HS_STACK_FRAME_REF "[" RESOLVED_METHOD "I)" HS_STACK_FRAME_REF,                FN_PTR(getNextStackFrame)},
  {CC "materializeVirtualObjects",                    CC "(" HS_STACK_FRAME_REF "Z)V",                                                      FN_PTR(materializeVirtualObjects)},
  {CC "shouldDebugNonSafepoints",                     CC "()Z",                                                                             FN_PTR(shouldDebugNonSafepoints)},
  {CC "writeDebugOutput",                             CC "([BII)V",                                                                         FN_PTR(writeDebugOutput)},
  {CC "flushDebugOutput",                             CC "()V",                                                                             FN_PTR(flushDebugOutput)},
  {CC "methodDataProfileDataSize",                    CC "(JI)I",                                                                           FN_PTR(methodDataProfileDataSize)},
  {CC "getFingerprint",                               CC "(J)J",                                                                            FN_PTR(getFingerprint)},
  {CC "interpreterFrameSize",                         CC "(" BYTECODE_FRAME ")I",                                                           FN_PTR(interpreterFrameSize)},
  {CC "compileToBytecode",                            CC "(" OBJECT ")V",                                                                   FN_PTR(compileToBytecode)},
  {CC "getFlagValue",                                 CC "(" STRING ")" OBJECT,                                                             FN_PTR(getFlagValue)},
};

int CompilerToVM::methods_count() {
  return sizeof(methods) / sizeof(JNINativeMethod);
}<|MERGE_RESOLUTION|>--- conflicted
+++ resolved
@@ -325,7 +325,8 @@
     jvalue p; p.j = (jlong) (value); \
     Handle* e = longs.get(p.j); \
     if (e == NULL) { \
-      Handle h = java_lang_boxing_object::create(T_LONG, &p, CHECK_NULL); \
+      oop o = java_lang_boxing_object::create(T_LONG, &p, CHECK_NULL); \
+      Handle h(THREAD, o); \
       longs.put(p.j, h); \
       name = h(); \
     } else { \
@@ -341,9 +342,9 @@
       if (e == NULL) { \
         Handle h = java_lang_String::create_from_str(value, CHECK_NULL); \
         strings.put(value, h); \
-        name = h(); \
+        name = h; \
       } else { \
-        name = (*e)(); \
+        name = (*e); \
       } \
     } \
   } while (0)
@@ -357,8 +358,10 @@
   ResourceHashtable<const char*, Handle, &CompilerToVM::cstring_hash, &CompilerToVM::cstring_equals> strings;
 
   jvalue prim;
-  prim.z = true;  Handle boxedTrue =  java_lang_boxing_object::create(T_BOOLEAN, &prim, CHECK_NULL);
-  prim.z = false; Handle boxedFalse = java_lang_boxing_object::create(T_BOOLEAN, &prim, CHECK_NULL);
+  prim.z = true;  oop boxedTrueOop =  java_lang_boxing_object::create(T_BOOLEAN, &prim, CHECK_NULL);
+  Handle boxedTrue(THREAD, boxedTrueOop);
+  prim.z = false; oop boxedFalseOop = java_lang_boxing_object::create(T_BOOLEAN, &prim, CHECK_NULL);
+  Handle boxedFalse(THREAD, boxedFalseOop);
 
   CompilerToVM::Data::initialize(CHECK_NULL);
 
@@ -369,7 +372,6 @@
   int len = JVMCIVMStructs::localHotSpotVMStructs_count();
   objArrayHandle vmFields = oopFactory::new_objArray_handle(VMField::klass(), len, CHECK_NULL);
   for (int i = 0; i < len ; i++) {
-    HandleMark hm(THREAD);
     VMStructEntry vmField = JVMCIVMStructs::localHotSpotVMStructs[i];
     instanceHandle vmFieldObj = InstanceKlass::cast(VMField::klass())->allocate_instance_handle(CHECK_NULL);
     size_t name_buf_len = strlen(vmField.typeName) + strlen(vmField.fieldName) + 2 /* "::" */;
@@ -407,27 +409,12 @@
     vmFields->obj_at_put(i, vmFieldObj());
   }
 
-<<<<<<< HEAD
-=======
-  len = JVMCIVMStructs::localHotSpotVMTypes_count();
-  objArrayHandle vmTypes = oopFactory::new_objArray_handle(SystemDictionary::Object_klass(), len * 2, CHECK_NULL);
-  for (int i = 0; i < len ; i++) {
-    HandleMark hm(THREAD);
-    VMTypeEntry vmType = JVMCIVMStructs::localHotSpotVMTypes[i];
-    Handle name = java_lang_String::create_from_str(vmType.typeName, CHECK_NULL);
-    BOXED_LONG(size, vmType.size);
-    vmTypes->obj_at_put(i * 2, name());
-    vmTypes->obj_at_put(i * 2 + 1, size);
-  }
-
->>>>>>> fcb59082
   int ints_len = JVMCIVMStructs::localHotSpotVMIntConstants_count();
   int longs_len = JVMCIVMStructs::localHotSpotVMLongConstants_count();
   len = ints_len + longs_len;
   objArrayHandle vmConstants = oopFactory::new_objArray_handle(SystemDictionary::Object_klass(), len * 2, CHECK_NULL);
   int insert = 0;
   for (int i = 0; i < ints_len ; i++) {
-    HandleMark hm(THREAD);
     VMIntConstantEntry c = JVMCIVMStructs::localHotSpotVMIntConstants[i];
     CSTRING_TO_JSTRING(name, c.name);
     BOXED_LONG(value, c.value);
@@ -435,7 +422,6 @@
     vmConstants->obj_at_put(insert++, value);
   }
   for (int i = 0; i < longs_len ; i++) {
-    HandleMark hm(THREAD);
     VMLongConstantEntry c = JVMCIVMStructs::localHotSpotVMLongConstants[i];
     CSTRING_TO_JSTRING(name, c.name);
     BOXED_LONG(value, c.value);
@@ -447,7 +433,6 @@
   len = JVMCIVMStructs::localHotSpotVMAddresses_count();
   objArrayHandle vmAddresses = oopFactory::new_objArray_handle(SystemDictionary::Object_klass(), len * 2, CHECK_NULL);
   for (int i = 0; i < len ; i++) {
-    HandleMark hm(THREAD);
     VMAddressEntry a = JVMCIVMStructs::localHotSpotVMAddresses[i];
     CSTRING_TO_JSTRING(name, a.name);
     BOXED_LONG(value, a.value);
@@ -455,7 +440,6 @@
     vmAddresses->obj_at_put(i * 2 + 1, value);
   }
 
-<<<<<<< HEAD
 #define COUNT_FLAG(ignore) +1
 #ifdef ASSERT
 #define CHECK_FLAG(type, name) { \
@@ -483,54 +467,9 @@
 #define ADD_UINTX_FLAG(name) ADD_FLAG(uintx, name, BOXED_LONG)
 
   len = 0 + PREDEFINED_CONFIG_FLAGS(COUNT_FLAG, COUNT_FLAG, COUNT_FLAG);
-  objArrayHandle vmFlags = oopFactory::new_objArray(VMFlag::klass(), len, CHECK_NULL);
+  objArrayHandle vmFlags = oopFactory::new_objArray_handle(VMFlag::klass(), len, CHECK_NULL);
   int i = 0;
   PREDEFINED_CONFIG_FLAGS(ADD_BOOL_FLAG, ADD_INTX_FLAG, ADD_UINTX_FLAG)
-=======
-  // The last entry is the null entry.
-  len = (int) Flag::numFlags - 1;
-  objArrayHandle vmFlags = oopFactory::new_objArray_handle(VMFlag::klass(), len, CHECK_NULL);
-  for (int i = 0; i < len; i++) {
-    HandleMark hm(THREAD);
-    Flag* flag = &Flag::flags[i];
-    instanceHandle vmFlagObj = InstanceKlass::cast(VMFlag::klass())->allocate_instance_handle(CHECK_NULL);
-    Handle name = java_lang_String::create_from_str(flag->_name, CHECK_NULL);
-    Handle type = java_lang_String::create_from_str(flag->_type, CHECK_NULL);
-    VMFlag::set_name(vmFlagObj, name());
-    VMFlag::set_type(vmFlagObj, type());
-    if (flag->is_bool()) {
-      BOXED_LONG(value, flag->get_bool());
-      VMFlag::set_value(vmFlagObj, value);
-    } else if (flag->is_ccstr()) {
-      Handle value = java_lang_String::create_from_str(flag->get_ccstr(), CHECK_NULL);
-      VMFlag::set_value(vmFlagObj, value());
-    } else if (flag->is_int()) {
-      BOXED_LONG(value, flag->get_int());
-      VMFlag::set_value(vmFlagObj, value);
-    } else if (flag->is_intx()) {
-      BOXED_LONG(value, flag->get_intx());
-      VMFlag::set_value(vmFlagObj, value);
-    } else if (flag->is_uint()) {
-      BOXED_LONG(value, flag->get_uint());
-      VMFlag::set_value(vmFlagObj, value);
-    } else if (flag->is_uint64_t()) {
-      BOXED_LONG(value, flag->get_uint64_t());
-      VMFlag::set_value(vmFlagObj, value);
-    } else if (flag->is_uintx()) {
-      BOXED_LONG(value, flag->get_uintx());
-      VMFlag::set_value(vmFlagObj, value);
-    } else if (flag->is_double()) {
-      BOXED_DOUBLE(value, flag->get_double());
-      VMFlag::set_value(vmFlagObj, value);
-    } else if (flag->is_size_t()) {
-      BOXED_LONG(value, flag->get_size_t());
-      VMFlag::set_value(vmFlagObj, value);
-    } else {
-      JVMCI_ERROR_NULL("VM flag %s has unsupported type %s", flag->_name, flag->_type);
-    }
-    vmFlags->obj_at_put(i, vmFlagObj());
-  }
->>>>>>> fcb59082
 
   objArrayHandle vmIntrinsics = CompilerToVM::initialize_intrinsics(CHECK_NULL);
 
@@ -553,7 +492,7 @@
 C2V_VMENTRY(jobject, getFlagValue, (JNIEnv *, jobject c2vm, jobject name_handle))
 #define RETURN_BOXED_LONG(value) oop box; jvalue p; p.j = (jlong) (value); box = java_lang_boxing_object::create(T_LONG, &p, CHECK_NULL); return JNIHandles::make_local(THREAD, box);
 #define RETURN_BOXED_DOUBLE(value) oop box; jvalue p; p.d = (jdouble) (value); box = java_lang_boxing_object::create(T_DOUBLE, &p, CHECK_NULL); return JNIHandles::make_local(THREAD, box);
-  Handle name = JNIHandles::resolve(name_handle);
+  Handle name(THREAD, JNIHandles::resolve(name_handle));
   if (name.is_null()) {
     THROW_0(vmSymbols::java_lang_NullPointerException());
   }
